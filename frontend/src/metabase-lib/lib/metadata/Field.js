/* @flow weak */

import Base from "./Base";
import Table from "./Table";

import _ from "underscore";
import moment from "moment";

import { FieldIDDimension, FieldLiteralDimension } from "../Dimension";

import { formatField } from "metabase/lib/formatting";
import { getFieldValues } from "metabase/lib/query/field";
import {
  isDate,
  isTime,
  isNumber,
  isNumeric,
  isBoolean,
  isString,
  isSummable,
  isCategory,
  isLocation,
  isDimension,
  isMetric,
  isPK,
  isFK,
  isEntityName,
  isCoordinate,
  getIconForField,
  getFieldType,
} from "metabase/lib/schema_metadata";

import type { FieldValues } from "metabase/meta/types/Field";

/**
 * Wrapper class for field metadata objects. Belongs to a Table.
 */
export default class Field extends Base {
<<<<<<< HEAD
  name: string;
  display_name: string;
=======
>>>>>>> 10294b19
  description: string;

  table: Table;
  name_field: ?Field;

<<<<<<< HEAD
  get parent() {
    return this.metadata ? this.metadata.field(this.parent_id) : null;
  }

  path() {
    const path = [];
    let field = this;
    do {
      path.unshift(field);
    } while ((field = field.parent));
    return path;
  }

  displayName({ includePath = true } = {}) {
    if (includePath) {
      return this.path()
        .map(formatField)
        .join(": ");
    } else {
      return formatField(this);
    }
=======
  displayName({ includeSchema, includeTable } = {}) {
    return (
      (includeTable && this.table
        ? this.table.displayName({ includeSchema }) + " → "
        : "") + this.display_name
    );
>>>>>>> 10294b19
  }

  fieldType() {
    return getFieldType(this);
  }

  isDate() {
    return isDate(this);
  }
  isTime() {
    return isTime(this);
  }
  isNumber() {
    return isNumber(this);
  }
  isNumeric() {
    return isNumeric(this);
  }
  isBoolean() {
    return isBoolean(this);
  }
  isString() {
    return isString(this);
  }
  isLocation() {
    return isLocation(this);
  }
  isSummable() {
    return isSummable(this);
  }
  isCategory() {
    return isCategory(this);
  }
  isMetric() {
    return isMetric(this);
  }

  isCompatibleWith(field: Field) {
    return (
      this.isDate() === field.isDate() ||
      this.isNumeric() === field.isNumeric() ||
      this.id === field.id
    );
  }

  /**
   * Tells if this column can be used in a breakout
   * Currently returns `true` for everything expect for aggregation columns
   */
  isDimension() {
    return isDimension(this);
  }
  isID() {
    return isPK(this) || isFK(this);
  }
  isPK() {
    return isPK(this);
  }
  isFK() {
    return isFK(this);
  }
  isEntityName() {
    return isEntityName(this);
  }

  isCoordinate() {
    return isCoordinate(this);
  }

  fieldValues(): FieldValues {
    return getFieldValues(this._object);
  }

  icon() {
    return getIconForField(this);
  }

  dimension() {
    if (Array.isArray(this.id) && this.id[0] === "field-literal") {
      return new FieldLiteralDimension(
        null,
        this.id.slice(1),
        this.metadata,
        this.query,
      );
    }
    return new FieldIDDimension(null, [this.id], this.metadata, this.query);
  }

  operator(op) {
    if (this.operators_lookup) {
      return this.operators_lookup[op];
    }
  }

  aggregations() {
    return this.table
      ? this.table.aggregation_options.filter(
          aggregation =>
            aggregation.validFieldsFilters[0] &&
            aggregation.validFieldsFilters[0]([this]).length === 1,
        )
      : null;
  }

  /**
   * Returns a default breakout MBQL clause for this field
   */
  getDefaultBreakout() {
    return this.dimension().defaultBreakout();
  }

  /**
   * Returns a default date/time unit for this field
   */
  getDefaultDateTimeUnit() {
    try {
      const fingerprint = this.fingerprint.type["type/DateTime"];
      const days = moment(fingerprint.latest).diff(
        moment(fingerprint.earliest),
        "day",
      );
      if (days < 1) {
        return "minute";
      } else if (days < 31) {
        return "day";
      } else if (days < 365) {
        return "week";
      } else {
        return "month";
      }
    } catch (e) {
      return "day";
    }
  }

  /**
   * Returns the remapped field, if any
   */
  remappedField(): ?Field {
    const displayFieldId =
      this.dimensions && this.dimensions.human_readable_field_id;
    if (displayFieldId != null) {
      return this.metadata.fields[displayFieldId];
    }
    // this enables "implicit" remappings from type/PK to type/Name on the same table,
    // used in FieldValuesWidget, but not table/object detail listings
    if (this.name_field) {
      return this.name_field;
    }
    return null;
  }

  /**
   * Returns the human readable remapped value, if any
   */
  remappedValue(value): ?string {
    // TODO: Ugh. Should this be handled further up by the parameter widget?
    if (this.isNumeric() && typeof value !== "number") {
      value = parseFloat(value);
    }
    return this.remapping && this.remapping.get(value);
  }

  /**
   * Returns whether the field has a human readable remapped value for this value
   */
  hasRemappedValue(value): ?string {
    // TODO: Ugh. Should this be handled further up by the parameter widget?
    if (this.isNumeric() && typeof value !== "number") {
      value = parseFloat(value);
    }
    return this.remapping && this.remapping.has(value);
  }

  /**
   * Returns true if this field can be searched, e.x. in filter or parameter widgets
   */
  isSearchable(): boolean {
    // TODO: ...?
    return this.isString();
  }

  /**
   * Returns the field to be searched for this field, either the remapped field or itself
   */
  parameterSearchField(): ?Field {
    let remappedField = this.remappedField();
    if (remappedField && remappedField.isSearchable()) {
      return remappedField;
    }
    if (this.isSearchable()) {
      return this;
    }
    return null;
  }

  filterSearchField(): ?Field {
    if (this.isPK()) {
      if (this.isSearchable()) {
        return this;
      }
    } else {
      return this.parameterSearchField();
    }
  }

  column() {
    return _.pick(
      this.getPlainObject(),
      "id",
      "name",
      "display_name",
      "base_type",
      "special_type",
    );
  }
}<|MERGE_RESOLUTION|>--- conflicted
+++ resolved
@@ -36,17 +36,13 @@
  * Wrapper class for field metadata objects. Belongs to a Table.
  */
 export default class Field extends Base {
-<<<<<<< HEAD
   name: string;
   display_name: string;
-=======
->>>>>>> 10294b19
   description: string;
 
   table: Table;
   name_field: ?Field;
 
-<<<<<<< HEAD
   get parent() {
     return this.metadata ? this.metadata.field(this.parent_id) : null;
   }
@@ -60,22 +56,19 @@
     return path;
   }
 
-  displayName({ includePath = true } = {}) {
+  displayName({ includeSchema, includeTable, includePath = true } = {}) {
+    let displayName = "";
+    if (includeTable && this.table) {
+      displayName += this.table.displayName({ includeSchema }) + " → ";
+    }
     if (includePath) {
-      return this.path()
+      displayName += this.path()
         .map(formatField)
         .join(": ");
     } else {
-      return formatField(this);
-    }
-=======
-  displayName({ includeSchema, includeTable } = {}) {
-    return (
-      (includeTable && this.table
-        ? this.table.displayName({ includeSchema }) + " → "
-        : "") + this.display_name
-    );
->>>>>>> 10294b19
+      displayName += formatField(this);
+    }
+    return displayName;
   }
 
   fieldType() {
