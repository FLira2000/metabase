/* @flow */

import React, { Component } from "react";
import PropTypes from "prop-types";

import CheckBox from 'metabase/components/CheckBox.jsx';
import ListSearchField from "metabase/components/ListSearchField.jsx";

import { capitalize } from "metabase/lib/formatting";
import { createMultiwordSearchRegex } from "metabase/lib/string";

import cx from "classnames";

type SelectOption = {
    name: string,
    key: string
};

type Props = {
    options: Array<SelectOption>,
    values: Array<string>,
    onValuesChange: (values: any[]) => void,
    placeholder?: string,
    multi?: bool
}

type State = {
    searchText: string,
    searchRegex: ?RegExp,
}

export default class SelectPicker extends Component {
    state: State;
    props: Props;

    constructor(props: Props) {
        super(props);

        this.state = {
            searchText: "",
            searchRegex: null
        };
    }

    static propTypes = {
        options: PropTypes.object.isRequired,
        values: PropTypes.array.isRequired,
        onValuesChange: PropTypes.func.isRequired,
        placeholder: PropTypes.string,
        multi: PropTypes.bool
    };

    updateSearchText = (value: string) => {
        let regex = null;

        if (value) {
            regex = createMultiwordSearchRegex(value);
        }

        this.setState({
            searchText: value,
            searchRegex: regex
        });
    }

    selectValue(key: string, selected: bool) {
        let values;
        if (this.props.multi) {
            values = this.props.values.slice().filter(v => v != null);
        } else {
            values = []
        }
        if (selected) {
            values.push(key);
        } else {
            values = values.filter(v => v !== key);
        }
        this.props.onValuesChange(values);
    }

    nameForOption(option: SelectOption) {
        if (option.name === "") {
            return "Empty";
        } else if (typeof option.name === "string") {
            return option.name;
        } else {
            return capitalize(String(option.name));
        }
    }

    render() {
        let { values, options, placeholder, multi } = this.props;

        let checked = new Set(values);

        let validOptions = [];
        let regex = this.state.searchRegex;

        if (regex){
            for (const option of options) {
                if (regex.test(option.key) || regex.test(option.name)) {
                    validOptions.push(option);
                }
            }
        } else {
            validOptions = options.slice();
        }

        return (
            <div>
                { validOptions.length <= 10 && !regex ?
                  null :
                  <div className="px1 pt1">
                      <ListSearchField
                          onChange={this.updateSearchText}
                          searchText={this.state.searchText}
                          placeholder="Find a value"
                          autoFocus={true}
                      />
                  </div>
                }
                <div className="px1 pt1" style={{maxHeight: '400px', overflowY: 'scroll'}}>
                    { placeholder ?
                      <h5>{placeholder}</h5>
                      : null }
                     { multi ?
                       <ul>
                           {validOptions.map((option, index) =>
                               <li key={index}>
<<<<<<< HEAD
                                   <label className="flex align-center cursor-pointer p1" onClick={() => this.selectValue(option.key, !checked.has(option.key))}>
                                       <CheckBox checked={checked.has(option.key)} />
=======
                                   <label className="flex align-center cursor-pointer p1" onClick={() => this.selectValue(option.key, !checked[option.key])}>
                                       <CheckBox
                                           checked={checked[option.key]}
                                           color='purple'
                                       />
>>>>>>> d4284742
                                       <h4 className="ml1">{this.nameForOption(option)}</h4>
                                   </label>
                               </li>
                            )}
                       </ul>
                       :
                       <div className="flex flex-wrap py1">
                           {validOptions.map((option, index) =>
                               <div className="half" style={{ padding: "0.15em" }}>
                                   <button
                                       style={{ height: "95px" }}
                                       className={cx("full rounded bordered border-purple text-centered text-bold", {
                                               "text-purple bg-white": values[0] !== option.key,
                                               "text-white bg-purple-light": values[0] === option.key
                                           })}
                                       onClick={() => this.selectValue(option.key, true)}
                                   >
                                       {this.nameForOption(option)}
                                   </button>
                               </div>
                            )}
                       </div>
                     }
                </div>
            </div>
        );
    }
}<|MERGE_RESOLUTION|>--- conflicted
+++ resolved
@@ -127,16 +127,11 @@
                        <ul>
                            {validOptions.map((option, index) =>
                                <li key={index}>
-<<<<<<< HEAD
                                    <label className="flex align-center cursor-pointer p1" onClick={() => this.selectValue(option.key, !checked.has(option.key))}>
-                                       <CheckBox checked={checked.has(option.key)} />
-=======
-                                   <label className="flex align-center cursor-pointer p1" onClick={() => this.selectValue(option.key, !checked[option.key])}>
                                        <CheckBox
-                                           checked={checked[option.key]}
+                                           checked={checked.has(option.key)}
                                            color='purple'
                                        />
->>>>>>> d4284742
                                        <h4 className="ml1">{this.nameForOption(option)}</h4>
                                    </label>
                                </li>
