/* @flow */

import d3 from "d3";
import inflection from "inflection";
import moment from "moment";
import Humanize from "humanize-plus";
import React from "react";
import { ngettext, msgid } from "c-3po";

import ExternalLink from "metabase/components/ExternalLink.jsx";

import {
  isDate,
  isNumber,
  isCoordinate,
  isLatitude,
  isLongitude,
} from "metabase/lib/schema_metadata";
import { isa, TYPE } from "metabase/lib/types";
import { parseTimestamp, parseTime } from "metabase/lib/time";
import { rangeForValue } from "metabase/lib/dataset";
import { getFriendlyName } from "metabase/visualizations/lib/utils";
import { decimalCount } from "metabase/visualizations/lib/numeric";

import Field from "metabase-lib/lib/metadata/Field";
import type { Column, Value } from "metabase/meta/types/Dataset";
import type { DatetimeUnit } from "metabase/meta/types/Query";
import type { Moment } from "metabase/meta/types";

export type FormattingOptions = {
  column?: Column | Field,
  majorWidth?: number,
  type?: "axis" | "cell" | "tooltip",
  jsx?: boolean,
  // render links for type/URLs, type/Email, etc
  rich?: boolean,
  // number options:
  compact?: boolean,
  // always format as the start value rather than the range, e.x. for bar histogram
  noRange?: boolean,
<<<<<<< HEAD
  decimalPlaces: number,
=======
  // TODO: docoument these:
  prefix?: string,
  suffix?: string,
  scale?: number,
  // https://developer.mozilla.org/en-US/docs/Web/JavaScript/Reference/Global_Objects/Number/toLocaleString
  scale?: number,
  locale?: string,
  minimumFractionDigits?: number,
  maximumFractionDigits?: number,
  // use thousand separators, defualt to false if locale === null
  useGrouping?: boolean,
  // decimals sets both minimumFractionDigits and maximumFractionDigits
  decimals?: number,
>>>>>>> c4a6fc19
};

const DEFAULT_NUMBER_OPTIONS: FormattingOptions = {
  compact: false,
<<<<<<< HEAD
  round: true,
  decimalPlaces: 2,
=======
  maximumFractionDigits: 2,
  useGrouping: true,
>>>>>>> c4a6fc19
};

function getDefaultNumberOptions(options) {
  const defaults = { ...DEFAULT_NUMBER_OPTIONS };

  // decimals sets the exact number of digits after the decimal place
  if (typeof options.decimals === "number" && !isNaN(options.decimals)) {
    defaults.minimumFractionDigits = options.decimals;
    defaults.maximumFractionDigits = options.decimals;
  }

  // previously we used locale === null to signify that we should turn off thousand separators
  if (options.locale === null) {
    defaults.useGrouping = false;
  }

  return defaults;
}

const PRECISION_NUMBER_FORMATTER = d3.format(".2r");
const FIXED_NUMBER_FORMATTER = d3.format(",.f");
const DECIMAL_DEGREES_FORMATTER = d3.format(".08f");
const DECIMAL_DEGREES_FORMATTER_COMPACT = d3.format(".02f");
const BINNING_DEGREES_FORMATTER = (value, binWidth) => {
  return d3.format(`.0${decimalCount(binWidth)}f`)(value);
};

const getMonthFormat = options =>
  options.compact || options.date_abbreviate ? "MMM" : "MMMM";
const getDayFormat = options =>
  options.compact || options.date_abbreviate ? "ddd" : "dddd";

// use en dashes, for Maz
const RANGE_SEPARATOR = ` – `;

export function numberFormatterForOptions(options: FormattingOptions) {
  options = { ...getDefaultNumberOptions(options), ...options };
  // if we don't provide a locale much of the formatting doens't work
  return new Intl.NumberFormat(options.locale || "en", {
    style: options.number_style,
    currency: options.currency,
    currencyDisplay: options.currency_style,
    useGrouping: options.useGrouping,
    // minimumIntegerDigits: options.minimumIntegerDigits,
    minimumFractionDigits: options.minimumFractionDigits,
    maximumFractionDigits: options.maximumFractionDigits,
    // minimumSignificantDigits: options.minimumSignificantDigits,
    // maximumSignificantDigits: options.maximumSignificantDigits,
  });
}

export function formatNumber(number: number, options: FormattingOptions = {}) {
  options = { ...getDefaultNumberOptions(options), ...options };

  if (typeof options.scale === "number" && !isNaN(options.scale)) {
    number = options.scale * number;
  }

  if (options.compact) {
    return formatNumberCompact(number);
  } else if (options.number_style === "scientific") {
    return formatNumberScientific(number, options);
  } else {
<<<<<<< HEAD
    // anything else rounds to at most 2 decimal points, unless disabled
    if (options.round) {
      number = d3.round(number, options.decimalPlaces);
    }
    if (options.comma) {
      return FIXED_NUMBER_FORMATTER(number);
    } else {
      return FIXED_NUMBER_FORMATTER_NO_COMMA(number);
=======
    try {
      // NOTE: options._numberFormatter allows you to provide a predefined
      // Intl.NumberFormat object for increased performance
      const nf = options._numberFormatter || numberFormatterForOptions(options);
      return nf.format(number);
    } catch (e) {
      console.warn("Error formatting number", e);
      // fall back to old, less capable formatter
      // NOTE: does not handle things like currency, percent
      return FIXED_NUMBER_FORMATTER(
        d3.round(number, options.maximumFractionDigits),
      );
>>>>>>> c4a6fc19
    }
  }
}

function formatNumberScientific(value: number, options: FormattingOptions) {
  if (options.maximumFractionDigits) {
    value = d3.round(value, options.maximumFractionDigits);
  }
  const exp = value.toExponential(options.minimumFractionDigits);
  if (options.jsx) {
    const [m, n] = exp.split("e");
    return (
      <span>
        {m}×10<sup>{n.replace(/^\+/, "")}</sup>
      </span>
    );
  } else {
    return exp;
  }
}

function formatNumberCompact(value: number) {
  if (value === 0) {
    // 0 => 0
    return "0";
  } else if (value >= -0.01 && value <= 0.01) {
    // 0.01 => ~0
    return "~ 0";
  } else if (value > -1 && value < 1) {
    // 0.1 => 0.1
    return PRECISION_NUMBER_FORMATTER(value).replace(/\.?0+$/, "");
  } else {
    // 1 => 1
    // 1000 => 1K
    return Humanize.compactInteger(value, 1);
  }
}

export function formatCoordinate(
  value: number,
  options: FormattingOptions = {},
) {
  const binWidth =
    options.column &&
    options.column.binning_info &&
    options.column.binning_info.bin_width;
  let direction = "";
  if (isLatitude(options.column)) {
    direction = " " + (value < 0 ? "S" : "N");
    value = Math.abs(value);
  } else if (isLongitude(options.column)) {
    direction = " " + (value < 0 ? "W" : "E");
    value = Math.abs(value);
  }

  const formattedValue = binWidth
    ? BINNING_DEGREES_FORMATTER(value, binWidth)
    : options.compact
      ? DECIMAL_DEGREES_FORMATTER_COMPACT(value)
      : DECIMAL_DEGREES_FORMATTER(value);
  return formattedValue + "°" + direction;
}

export function formatRange(
  range: [number, number],
  formatter: (value: number) => string,
  options: FormattingOptions = {},
) {
  return range
    .map(value => formatter(value, options))
    .join(` ${RANGE_SEPARATOR} `);
}

function formatMajorMinor(major, minor, options = {}) {
  options = {
    jsx: false,
    majorWidth: 3,
    ...options,
  };
  if (options.jsx) {
    return (
      <span>
        <span
          style={{ minWidth: options.majorWidth + "em" }}
          className="inline-block text-right text-bold"
        >
          {major}
        </span>
        {" - "}
        <span>{minor}</span>
      </span>
    );
  } else {
    return `${major} - ${minor}`;
  }
}

/** This formats a time with unit as a date range */
export function formatDateTimeRangeWithUnit(
  value: Value,
  unit: DatetimeUnit,
  options: FormattingOptions = {},
) {
  let m = parseTimestamp(value, unit);
  if (!m.isValid()) {
    return String(value);
  }

  // Tooltips should show full month name, but condense "MMMM D, YYYY - MMMM D, YYYY" to "MMMM D - D, YYYY" etc
  const monthFormat =
    options.type === "tooltip" ? "MMMM" : getMonthFormat(options);
  const condensed = options.compact || options.type === "tooltip";

  const start = m.clone().startOf(unit);
  const end = m.clone().endOf(unit);
  if (start.isValid() && end.isValid()) {
    if (!condensed || start.year() !== end.year()) {
      // January 1, 2018 - January 2, 2019
      return (
        start.format(`${monthFormat} D, YYYY`) +
        RANGE_SEPARATOR +
        end.format(`${monthFormat} D, YYYY`)
      );
    } else if (start.month() !== end.month()) {
      // January 1 - Feburary 2, 2018
      return (
        start.format(`${monthFormat} D`) +
        RANGE_SEPARATOR +
        end.format(`${monthFormat} D, YYYY`)
      );
    } else {
      // January 1 - 2, 2018
      return (
        start.format(`${monthFormat} D`) +
        RANGE_SEPARATOR +
        end.format(`D, YYYY`)
      );
    }
  } else {
    return formatWeek(m, options);
  }
}

function formatWeek(m: Moment, options: FormattingOptions = {}) {
  // force 'en' locale for now since our weeks currently always start on Sundays
  m = m.locale("en");
  return formatMajorMinor(m.format("wo"), m.format("gggg"), options);
}

function formatDateTime(value, options) {
  let m = parseTimestamp(value, options.column && options.column.unit);
  if (!m.isValid()) {
    return String(value);
  }

  if (options.date_format) {
    const format = [];
    if (options.date_abbreviate) {
      format.push(
        options.date_format
          .replace(/\bMMMM\b/g, getMonthFormat(options))
          .replace(/\bdddd\b/g, getDayFormat(options)),
      );
    } else {
      format.push(options.date_format);
    }
    if (options.time_format && options.time_enabled !== false) {
      format.push(options.time_format);
    }
    return m.format(format.join(" "));
  } else {
    if (options.show_time === false) {
      return m.format(options.date_abbreviate ? "ll" : "LL");
    } else {
      return m.format(options.date_abbreviate ? "llll" : "LLLL");
    }
  }
}

export function formatDateTimeWithUnit(
  value: Value,
  unit: DatetimeUnit,
  options: FormattingOptions = {},
) {
  let m = parseTimestamp(value, unit);
  if (!m.isValid()) {
    return String(value);
  }

  // only use custom formats for unbucketed dates for now
  if (options.date_format) {
    formatDateTime(value, options);
  }

  switch (unit) {
    case "hour": // 12 AM - January 1, 2015
      return formatMajorMinor(
        m.format("h A"),
        m.format(`${getMonthFormat(options)} D, YYYY`),
        options,
      );
    case "day": // January 1, 2015
      return m.format(`${getMonthFormat(options)} D, YYYY`);
    case "week": // 1st - 2015
      if (options.type === "tooltip" && !options.noRange) {
        // tooltip show range like "January 1 - 7, 2017"
        return formatDateTimeRangeWithUnit(value, unit, options);
      } else if (options.type === "cell" && !options.noRange) {
        // table cells show range like "Jan 1, 2017 - Jan 7, 2017"
        return formatDateTimeRangeWithUnit(value, unit, options);
      } else if (options.type === "axis") {
        // axis ticks show start of the week as "Jan 1"
        return m
          .clone()
          .startOf(unit)
          .format(`MMM D`);
      } else {
        return formatWeek(m, options);
      }
    case "month": // January 2015
      return options.jsx ? (
        <div>
          <span className="text-bold">{m.format(getMonthFormat(options))}</span>{" "}
          {m.format("YYYY")}
        </div>
      ) : (
        m.format(`${getMonthFormat(options)} YYYY`)
      );
    case "year": // 2015
      return m.format("YYYY");
    case "quarter": // Q1 - 2015
      return formatMajorMinor(m.format("[Q]Q"), m.format("YYYY"), {
        ...options,
        majorWidth: 0,
      });
    case "minute-of-hour":
      return m.format("m");
    case "hour-of-day": // 12 AM
      return m.format("h A");
    case "day-of-week": // Sunday
      return m.format(getDayFormat(options));
    case "day-of-month":
      return m.format("D");
    case "day-of-year":
      return m.format("DDD");
    case "week-of-year": // 1st
      return m.format("wo");
    case "month-of-year": // January
      return m.format(getMonthFormat(options));
    case "quarter-of-year": // January
      return m.format("[Q]Q");
    default:
      return formatDateTime(value, options);
  }
}

export function formatTime(value: Value) {
  let m = parseTime(value);
  if (!m.isValid()) {
    return String(value);
  } else {
    return m.format("LT");
  }
}

// https://github.com/angular/angular.js/blob/v1.6.3/src/ng/directive/input.js#L27
const EMAIL_WHITELIST_REGEX = /^(?=.{1,254}$)(?=.{1,64}@)[-!#$%&'*+/0-9=?A-Z^_`a-z{|}~]+(\.[-!#$%&'*+/0-9=?A-Z^_`a-z{|}~]+)*@[A-Za-z0-9]([A-Za-z0-9-]{0,61}[A-Za-z0-9])?(\.[A-Za-z0-9]([A-Za-z0-9-]{0,61}[A-Za-z0-9])?)*$/;

export function formatEmail(
  value: Value,
  { jsx, rich }: FormattingOptions = {},
) {
  const email = String(value);
  if (jsx && rich && EMAIL_WHITELIST_REGEX.test(email)) {
    return <ExternalLink href={"mailto:" + email}>{email}</ExternalLink>;
  } else {
    return email;
  }
}

// based on https://github.com/angular/angular.js/blob/v1.6.3/src/ng/directive/input.js#L25
const URL_WHITELIST_REGEX = /^(https?|mailto):\/*(?:[^:@]+(?::[^@]+)?@)?(?:[^\s:/?#]+|\[[a-f\d:]+])(?::\d+)?(?:\/[^?#]*)?(?:\?[^#]*)?(?:#.*)?$/i;

export function formatUrl(value: Value, { jsx, rich }: FormattingOptions = {}) {
  const url = String(value);
  if (jsx && rich && URL_WHITELIST_REGEX.test(url)) {
    return (
      <ExternalLink className="link link--wrappable" href={url}>
        {url}
      </ExternalLink>
    );
  } else {
    return url;
  }
}

// fallback for formatting a string without a column special_type
function formatStringFallback(value: Value, options: FormattingOptions = {}) {
  value = formatUrl(value, options);
  if (typeof value === "string") {
    value = formatEmail(value, options);
  }
  return value;
}

export function formatValue(value: Value, options: FormattingOptions = {}) {
  const { prefix = "", suffix = "", jsx } = options;
  const formatted = formatValueRaw(value, options);
  if (prefix || suffix) {
    if (jsx && typeof formatted !== "string") {
      return (
        <span>
          {prefix}
          {formatted}
          {suffix}
        </span>
      );
    } else {
      // $FlowFixMe: formatted will always be a string if jsx = false but flow doesn't know that
      return `${prefix}${formatted}${suffix}`;
    }
  } else {
    return formatted;
  }
}

export function formatValueRaw(value: Value, options: FormattingOptions = {}) {
  let column = options.column;

  options = {
    jsx: false,
    remap: true,
    ...options,
  };

  if (options.remap && column) {
    // $FlowFixMe: column could be Field or Column
    if (column.hasRemappedValue && column.hasRemappedValue(value)) {
      // $FlowFixMe: column could be Field or Column
      return column.remappedValue(value);
    }
    // or it may be a raw column object with a "remapping" object
    if (column.remapping instanceof Map && column.remapping.has(value)) {
      return column.remapping.get(value);
    }
    // TODO: get rid of one of these two code paths?
  }

  if (value == undefined) {
    return null;
  } else if (column && isa(column.special_type, TYPE.URL)) {
    return formatUrl(value, options);
  } else if (column && isa(column.special_type, TYPE.Email)) {
    return formatEmail(value, options);
  } else if (column && isa(column.base_type, TYPE.Time)) {
    return formatTime(value);
  } else if (column && column.unit != null) {
    return formatDateTimeWithUnit(value, column.unit, options);
  } else if (
    isDate(column) ||
    moment.isDate(value) ||
    moment.isMoment(value) ||
    moment(value, ["YYYY-MM-DD'T'HH:mm:ss.SSSZ"], true).isValid()
  ) {
    return formatDateTime(value, options);
  } else if (typeof value === "string") {
    return formatStringFallback(value, options);
  } else if (typeof value === "number" && isCoordinate(column)) {
    const range = rangeForValue(value, options.column);
    if (range && !options.noRange) {
      return formatRange(range, formatCoordinate, options);
    } else {
      return formatCoordinate(value, options);
    }
  } else if (typeof value === "number" && isNumber(column)) {
    const range = rangeForValue(value, options.column);
    if (range && !options.noRange) {
      return formatRange(range, formatNumber, options);
    } else {
      return formatNumber(value, options);
    }
  } else if (typeof value === "object") {
    // no extra whitespace for table cells
    return JSON.stringify(value);
  } else {
    return String(value);
  }
}

export function formatColumn(column: Column): string {
  if (!column) {
    return "";
  } else if (column.remapped_to_column != null) {
    // $FlowFixMe: remapped_to_column is a special field added by Visualization.jsx
    return formatColumn(column.remapped_to_column);
  } else {
    let columnTitle = getFriendlyName(column);
    if (column.unit && column.unit !== "default") {
      columnTitle += ": " + capitalize(column.unit.replace(/-/g, " "));
    }
    return columnTitle;
  }
}

export function formatField(field: Field): string {
  if (!field) {
    return "";
  } else if (field.dimensions && field.dimensions.name) {
    return field.dimensions.name;
  } else {
    return field.display_name || field.name;
  }
}

// $FlowFixMe
export function singularize(...args) {
  return inflection.singularize(...args);
}

// $FlowFixMe
export function pluralize(...args) {
  return inflection.pluralize(...args);
}

// $FlowFixMe
export function capitalize(...args) {
  return inflection.capitalize(...args);
}

// $FlowFixMe
export function inflect(...args) {
  return inflection.inflect(...args);
}

// $FlowFixMe
export function titleize(...args) {
  return inflection.titleize(...args);
}

// $FlowFixMe
export function humanize(...args) {
  return inflection.humanize(...args);
}

export function duration(milliseconds: number) {
  if (milliseconds < 60000) {
    let seconds = Math.round(milliseconds / 1000);
    return ngettext(msgid`${seconds} second`, `${seconds} seconds`, seconds);
  } else {
    let minutes = Math.round(milliseconds / 1000 / 60);
    return ngettext(msgid`${minutes} minute`, `${minutes} minutes`, minutes);
  }
}

// Removes trailing "id" from field names
export function stripId(name: string) {
  return name && name.replace(/ id$/i, "").trim();
}

export function slugify(name: string) {
  return name && name.toLowerCase().replace(/[^a-z0-9_]/g, "_");
}

export function assignUserColors(
  userIds: number[],
  currentUserId: number,
  colorClasses: string[] = [
    "bg-brand",
    "bg-purple",
    "bg-error",
    "bg-green",
    "bg-gold",
    "bg-medium",
  ],
) {
  let assignments = {};

  const currentUserColor = colorClasses[0];
  const otherUserColors = colorClasses.slice(1);
  let otherUserColorIndex = 0;

  for (let userId of userIds) {
    if (!(userId in assignments)) {
      if (userId === currentUserId) {
        assignments[userId] = currentUserColor;
      } else if (userId != null) {
        assignments[userId] =
          otherUserColors[otherUserColorIndex++ % otherUserColors.length];
      }
    }
  }

  return assignments;
}

export function formatSQL(sql: string) {
  if (typeof sql === "string") {
    sql = sql.replace(/\sFROM/, "\nFROM");
    sql = sql.replace(/\sLEFT JOIN/, "\nLEFT JOIN");
    sql = sql.replace(/\sWHERE/, "\nWHERE");
    sql = sql.replace(/\sGROUP BY/, "\nGROUP BY");
    sql = sql.replace(/\sORDER BY/, "\nORDER BY");
    sql = sql.replace(/\sLIMIT/, "\nLIMIT");
    sql = sql.replace(/\sAND\s/, "\n   AND ");
    sql = sql.replace(/\sOR\s/, "\n    OR ");

    return sql;
  }
}<|MERGE_RESOLUTION|>--- conflicted
+++ resolved
@@ -38,9 +38,6 @@
   compact?: boolean,
   // always format as the start value rather than the range, e.x. for bar histogram
   noRange?: boolean,
-<<<<<<< HEAD
-  decimalPlaces: number,
-=======
   // TODO: docoument these:
   prefix?: string,
   suffix?: string,
@@ -54,18 +51,12 @@
   useGrouping?: boolean,
   // decimals sets both minimumFractionDigits and maximumFractionDigits
   decimals?: number,
->>>>>>> c4a6fc19
 };
 
 const DEFAULT_NUMBER_OPTIONS: FormattingOptions = {
   compact: false,
-<<<<<<< HEAD
-  round: true,
-  decimalPlaces: 2,
-=======
   maximumFractionDigits: 2,
   useGrouping: true,
->>>>>>> c4a6fc19
 };
 
 function getDefaultNumberOptions(options) {
@@ -129,16 +120,6 @@
   } else if (options.number_style === "scientific") {
     return formatNumberScientific(number, options);
   } else {
-<<<<<<< HEAD
-    // anything else rounds to at most 2 decimal points, unless disabled
-    if (options.round) {
-      number = d3.round(number, options.decimalPlaces);
-    }
-    if (options.comma) {
-      return FIXED_NUMBER_FORMATTER(number);
-    } else {
-      return FIXED_NUMBER_FORMATTER_NO_COMMA(number);
-=======
     try {
       // NOTE: options._numberFormatter allows you to provide a predefined
       // Intl.NumberFormat object for increased performance
@@ -151,7 +132,6 @@
       return FIXED_NUMBER_FORMATTER(
         d3.round(number, options.maximumFractionDigits),
       );
->>>>>>> c4a6fc19
     }
   }
 }
