--- conflicted
+++ resolved
@@ -32,13 +32,9 @@
         children: PropTypes.array.isRequired,
         className: PropTypes.string,
         value: PropTypes.any,
-<<<<<<< HEAD
-        onChange: PropTypes.func.isRequired
-=======
         onChange: PropTypes.func.isRequired,
         searchProp: PropTypes.string,
         searchCaseInsensitive: PropTypes.bool
->>>>>>> c3b2270d
     }
     static defaultProps = {
         className: "",
