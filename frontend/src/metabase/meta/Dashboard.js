--- conflicted
+++ resolved
@@ -216,13 +216,8 @@
     return null;
 }
 
-<<<<<<< HEAD
 function fieldFilterForParameter(parameter: Parameter): FieldFilter {
-    const [type, subtype] = parameter.type.split("/");
-=======
-function fieldFilterForParameter(parameter: ParameterObject): FieldFilter {
     const [type] = parameter.type.split("/");
->>>>>>> 29ec177d
     switch (type) {
         case "date":        return (field: Field) => field.isDate();
         case "id":          return (field: Field) => field.isID();
