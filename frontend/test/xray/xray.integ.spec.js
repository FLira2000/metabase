--- conflicted
+++ resolved
@@ -119,10 +119,7 @@
         })
 
         it("let you see segment xray for a question containing a segment", async () => {
-<<<<<<< HEAD
             await SettingsApi.put({ key: 'enable-xrays', value: true })
-=======
->>>>>>> fa41e8e3
             const store = await createTestStore()
             store.pushPath(Urls.question(segmentQuestion.id()))
             const app = mount(store.getAppContainer());
