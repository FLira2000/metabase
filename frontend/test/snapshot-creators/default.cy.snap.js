--- conflicted
+++ resolved
@@ -140,21 +140,10 @@
 
     cy.createQuestion({
       name: "Orders, Count, Grouped by Created At (year)",
-<<<<<<< HEAD
       query: {
         "source-table": ORDERS_ID,
         aggregation: [["count"]],
-        breakout: [["datetime-field", ["field-id", ORDERS.CREATED_AT], "year"]],
-=======
-      dataset_query: {
-        type: "query",
-        query: {
-          "source-table": ORDERS_ID,
-          aggregation: [["count"]],
-          breakout: [["field", ORDERS.CREATED_AT, { "temporal-unit": "year" }]],
-        },
-        database: 1,
->>>>>>> 68d55143
+        breakout: [["field", ORDERS.CREATED_AT, { "temporal-unit": "year" }]],
       },
       display: "line",
     });
