--- conflicted
+++ resolved
@@ -7,19 +7,15 @@
 
 (defn- all-drivers []
   (->> (.listFiles (io/file (u/filename u/project-root-directory "modules" "drivers")))
-<<<<<<< HEAD
-       (filter #(.isDirectory %)) ; watch for errant DS_Store files on os_x
-       (remove #(.isHidden %))    ; ignore stuff like .cpcache
-       (map (comp keyword #(.getName %)))
-       sort))
-=======
-       (filter (fn [^File d]
-                 (and (.isDirectory d) ;; watch for errant DS_Store files on os_x
-                   ;; only consider a directory to be a driver if it contains a lein or deps build file
-                   (some true? (map (fn [f]
-                                      (.exists (io/file d f))) ["project.clj" "deps.edn"])))))
-       (map (comp keyword #(.getName %)))))
->>>>>>> 313f0979
+       (filter (fn [^File d]                                        ;
+                 (and
+                  ;; watch for errant DS_Store files on os_x
+                  (.isDirectory d)
+                  ;; ignore stuff like .cpcache
+                  (not (.isHidden d))
+                  ;; only consider a directory to be a driver if it contains a lein or deps build file
+                  (.exists (io/file d "deps.edn")))))
+       (map (comp keyword #(.getName ^File %)))))
 
 (defn build-drivers! [edition]
   (let [edition (or edition :oss)]
