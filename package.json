--- conflicted
+++ resolved
@@ -152,15 +152,10 @@
     "test": "yarn run test-jest && yarn run test-karma",
     "test-karma": "karma start frontend/test/karma.conf.js --single-run",
     "test-karma-watch": "karma start frontend/test/karma.conf.js --auto-watch --reporters nyan",
-<<<<<<< HEAD
-    "test-jest": "jest --maxWorkers=10",
-    "test-jest-watch": "jest --watch",
-=======
     "test-jest": "jest --maxWorkers=10 --config jest.unit.conf.json",
     "test-jest-watch": "jest --maxWorkers=10 --config jest.unit.conf.json --watch",
     "test-integrated": "babel-node ./frontend/test/run-integrated-tests.js",
     "test-integrated-watch": "babel-node ./frontend/test/run-integrated-tests.js --watch",
->>>>>>> 403ff49a
     "test-e2e": "JASMINE_CONFIG_PATH=./frontend/test/e2e/support/jasmine.json jasmine",
     "test-e2e-dev": "./frontend/test/e2e-with-persistent-browser.js",
     "test-e2e-sauce": "USE_SAUCE=true yarn run test-e2e",
@@ -177,29 +172,5 @@
       "prettier --tab-width 4 --write",
       "git add"
     ]
-<<<<<<< HEAD
-  },
-  "jest": {
-    "moduleNameMapper": {
-      "\\.(css|less)$": "<rootDir>/frontend/test/__mocks__/styleMock.js",
-      "\\.(jpg|jpeg|png|gif|eot|otf|webp|svg|ttf|woff|woff2|mp4|webm|wav|mp3|m4a|aac|oga)$": "<rootDir>/frontend/test/__mocks__/fileMock.js",
-      "^promise-loader\\?global\\!metabase\\/lib\\/ga-metadata$": "<rootDir>/frontend/src/metabase/lib/ga-metadata.js"
-    },
-    "testPathIgnorePatterns": [
-      "<rootDir>/frontend/test/"
-    ],
-    "modulePaths": [
-      "<rootDir>/frontend/src"
-    ],
-    "setupFiles": [
-      "<rootDir>/frontend/test/metabase-bootstrap.js"
-    ],
-    "globals": {
-      "ace": {},
-      "ga": {},
-      "document": {}
-    }
-=======
->>>>>>> 403ff49a
   }
 }