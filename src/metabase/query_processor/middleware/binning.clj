--- conflicted
+++ resolved
@@ -70,15 +70,10 @@
 (s/defn ^:private resolve-default-strategy :- [(s/one (s/enum :bin-width :num-bins) "strategy")
                                                (s/one {:bin-width s/Num, :num-bins su/IntGreaterThanZero} "opts")]
   "Determine the approprate strategy & options to use when `:default` strategy was specified."
-<<<<<<< HEAD
-  [metadata :- {(s/optional-key :semantic_type) (s/maybe su/FieldSemanticOrRelationType), s/Any s/Any}, min-value :- s/Num, max-value :- s/Num]
-  (if (isa? (:semantic_type metadata) :Semantic/Coordinate)
-=======
   [metadata  :- {(s/optional-key :semantic_type) (s/maybe su/FieldSemanticOrRelationType), s/Any s/Any}
    min-value :- s/Num
    max-value :- s/Num]
-  (if (isa? (:semantic_type metadata) :type/Coordinate)
->>>>>>> 01e48ba0
+  (if (isa? (:semantic_type metadata) :Semantic/Coordinate)
     (let [bin-width (public-settings/breakout-bin-width)]
       [:bin-width
        {:bin-width bin-width
