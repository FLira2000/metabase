--- conflicted
+++ resolved
@@ -6,7 +6,8 @@
             [metabase.db :refer :all]
             (metabase.models [hydrate :refer [realize-json]]
                              [database :refer [Database]]
-                             [org :refer [Org]])))
+                             [org :refer [Org]])
+            [metabase.util :refer :all]))
 
 (defentity Database
   (table :metabase_database))
@@ -49,15 +50,11 @@
 
 (defmethod post-select Database [_ {:keys [organization_id] :as db}]
   (-> db
-<<<<<<< HEAD
       (realize-json :details) ; TODO wouldn't we want to actually strip this info instead of returning it?
-      (#(assoc % :organization (sel-fn :one Org :id organization_id)
-                 :connection-details (delay (connection-details %))))
-      (#(assoc % :connection (delay (connection %))))
-      (#(assoc % :native-query (partial native-query %)))))
-=======
-      (realize-json :details)
-      (assoc :organization (sel-fn :one Org :id organization_id))))
+      (assoc* :organization (sel-fn :one Org :id organization_id)
+              :connection-details (delay (connection-details <>))
+              :connection (delay (connection <>))
+              :native-query (partial native-query <>))))
 
 (defn databases-for-org
   "Selects the ID and NAME for all databases available to the given org-id."
@@ -67,5 +64,4 @@
       ;; inheriting orgs see ALL databases
       (sel :many [Database :id :name] (order :name :ASC))
       ;; otherwise filter by org-id
-      (sel :many [Database :id :name] :organization_id org-id (order :name :ASC)))))
->>>>>>> de895706
+      (sel :many [Database :id :name] :organization_id org-id (order :name :ASC)))))