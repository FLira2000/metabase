(ns metabase.api.embed
  "Various endpoints that use [JSON web tokens](https://jwt.io/introduction/) to fetch Cards and Dashboards.
   The endpoints are the same as the ones in `api/public/`, and differ only in the way they are authorized.

   To use these endpoints:

    1.  Set the `embedding-secret-key` Setting to a hexadecimal-encoded 32-byte sequence (i.e., a 64-character string).
        You can use `/api/util/random_token` to get a cryptographically-secure value for this.
    2.  Sign/base-64 encode a JSON Web Token using the secret key and pass it as the relevant part of the URL path
        to the various endpoints here.

   Tokens can have the following fields:

      {:resource {:question  <card-id>
                  :dashboard <dashboard-id>}
       :params   <params>}"
  (:require [clojure
             [set :as set]
             [string :as str]]
            [clojure.tools.logging :as log]
            [compojure.core :refer [GET]]
            [medley.core :as m]
            [metabase.api
             [common :as api]
             [dataset :as dataset-api]
             [public :as public-api]]
            [metabase.models
             [card :refer [Card]]
             [dashboard :refer [Dashboard]]
             [dashboard-card :refer [DashboardCard]]]
            [metabase.util :as u]
            [metabase.util
             [embed :as eu]
             [schema :as su]]
            [schema.core :as s]
            [toucan.db :as db]
            [clojure.data.csv :as csv]))

;;; ------------------------------------------------- Param Checking -------------------------------------------------

(defn- validate-params-are-allowed
  "Check that the conditions specified by `object-embedding-params` are satisfied."
  [object-embedding-params token-params user-params]
  (let [all-params        (set/union token-params user-params)
        duplicated-params (set/intersection token-params user-params)]
    (doseq [[param status] object-embedding-params]
      (case status
        ;; disabled means a param is not allowed to be specified by either token or user
        "disabled" (api/check (not (contains? all-params param))
                     [400 (format "You're not allowed to specify a value for %s." param)])
        ;; enabled means either JWT *or* user can specify the param, but not both. Param is *not* required
        "enabled"  (api/check (not (contains? duplicated-params param))
                     [400 (format "You can't specify a value for %s if it's already set in the JWT." param)])
        ;; locked means JWT must specify param
        "locked"   (api/check
                       (contains? token-params param)      [400 (format "You must specify a value for %s in the JWT." param)]
                       (not (contains? user-params param)) [400 (format "You can only specify a value for %s in the JWT." param)])))))

(defn- validate-params-exist
  "Make sure all the params specified are specified in `object-embedding-params`."
  [object-embedding-params all-params]
  (let [embedding-params (set (keys object-embedding-params))]
    (doseq [k all-params]
      (api/check (contains? embedding-params k)
        [400 (format "Unknown parameter %s." k)]))))

(defn- validate-param-sets
  "Validate that sets of params passed as part of the JWT token and by the user (as query params, i.e. as part of the
  URL) are valid for the OBJECT-EMBEDDING-PARAMS. TOKEN-PARAMS and USER-PARAMS should be sets of all valid param keys
  specified in the JWT or by the user, respectively."
  [object-embedding-params token-params user-params]
  ;; TODO - maybe make this log/debug once embedding is wrapped up
  (log/debug "Validating params for embedded object:\n"
             "object embedding params:" object-embedding-params
             "token params:"            token-params
             "user params:"             user-params)
  (validate-params-are-allowed object-embedding-params token-params user-params)
  (validate-params-exist object-embedding-params (set/union token-params user-params)))

(defn- valid-param?
  "Is V a valid param value? (Is it non-`nil`, and, if a String, non-blank?)"
  [v]
  (and (some? v)
       (or (not (string? v))
           (not (str/blank? v)))))

(s/defn ^:private validate-and-merge-params :- {s/Keyword s/Any}
  "Validate that the TOKEN-PARAMS passed in the JWT and the USER-PARAMS (passed as part of the URL) are allowed, and
  that ones that are required are specified by checking them against a Card or Dashboard's OBJECT-EMBEDDING-PARAMS
  (the object's value of `:embedding_params`). Throws a 400 if any of the checks fail. If all checks are successful,
  returns a *merged* parameters map."
  [object-embedding-params :- su/EmbeddingParams, token-params :- {s/Keyword s/Any}, user-params :- {s/Keyword s/Any}]
  (validate-param-sets object-embedding-params
                       (set (keys (m/filter-vals valid-param? token-params)))
                       (set (keys (m/filter-vals valid-param? user-params))))
  ;; ok, everything checks out, now return the merged params map
  (merge user-params token-params))


;;; ---------------------------------------------- Other Param Util Fns ----------------------------------------------

(defn- remove-params-in-set
  "Remove any PARAMS from the list whose `:slug` is in the PARAMS-TO-REMOVE set."
  [params params-to-remove]
  (for [param params
        :when (not (contains? params-to-remove (keyword (:slug param))))]
    param))

(s/defn ^:private remove-locked-and-disabled-params
  "Remove the `:parameters` for DASHBOARD-OR-CARD that listed as `disabled` or `locked` in the EMBEDDING-PARAMS
  whitelist, or not present in the whitelist. This is done so the frontend doesn't display widgets for params the user
  can't set."
  [dashboard-or-card, embedding-params :- su/EmbeddingParams]
  (let [params-to-remove (set (concat (for [[param status] embedding-params
                                            :when          (not= status "enabled")]
                                        param)
                                      (for [{slug :slug} (:parameters dashboard-or-card)
                                            :let         [param (keyword slug)]
                                            :when        (not (contains? embedding-params param))]
                                        param)))]
    (update dashboard-or-card :parameters remove-params-in-set params-to-remove)))

(defn- remove-token-parameters
  "Removes any parameters with slugs matching keys provided in TOKEN-PARAMS, as these should not be exposed to the user."
  [dashboard-or-card token-params]
  (update dashboard-or-card :parameters remove-params-in-set (set (keys token-params))))

(defn- template-tag-parameters
  "Transforms native query's `template_tags` into `parameters`."
  [card]
  ;; NOTE: this should mirror `getTemplateTagParameters` in frontend/src/metabase/meta/Parameter.js
  (for [[_ {tag-type :type, widget-type :widget_type, :as tag}] (get-in card [:dataset_query :native :template_tags])
        :when                         (and tag-type
                                           (or widget-type (not= tag-type "dimension")))]
    {:id      (:id tag)
     :type    (or widget-type (if (= tag-type "date") "date/single" "category"))
     :target  (if (= tag-type "dimension")
                ["dimension" ["template-tag" (:name tag)]]
                ["variable" ["template-tag" (:name tag)]])
     :name    (:display_name tag)
     :slug    (:name tag)
     :default (:default tag)}))

(defn- add-implicit-card-parameters
  "Add template tag parameter information to CARD's `:parameters`."
  [card]
  (update card :parameters concat (template-tag-parameters card)))

(s/defn ^:private apply-parameter-values :- (s/maybe [{:slug   su/NonBlankString
                                                       :type   su/NonBlankString
                                                       :target s/Any
                                                       :value  s/Any}])
  "Adds `value` to parameters with `slug` matching a key in `parameter-values` and removes parameters without a
   `value`."
  [parameters parameter-values]
  (when (seq parameters)
    (for [param parameters
          :let  [value (get parameter-values (keyword (:slug param)))]
          :when (some? value)]
      (assoc (select-keys param [:type :target :slug])
        :value value))))

(defn- resolve-card-parameters
  "Returns parameters for a card (HUH?)" ; TODO - better docstring
  [card-or-id]
  (-> (db/select-one [Card :dataset_query], :id (u/get-id card-or-id))
      add-implicit-card-parameters
      :parameters))

(defn- resolve-dashboard-parameters
  "Returns parameters for a card on a dashboard with `:target` resolved via `:parameter_mappings`."
  [dashboard-id dashcard-id card-id]
  (let [param-id->param (u/key-by :id (db/select-one-field :parameters Dashboard :id dashboard-id))]
    ;; throw a 404 if there's no matching DashboardCard so people can't get info about other Cards that aren't in this
    ;; Dashboard we don't need to check that card-id matches the DashboardCard because we might be trying to get param
    ;; info for a series belonging to this dashcard (card-id might be for a series)
    (for [param-mapping (api/check-404 (db/select-one-field :parameter_mappings DashboardCard
                                         :id           dashcard-id
                                         :dashboard_id dashboard-id))
          :when         (= (:card_id param-mapping) card-id)
          :let          [param (get param-id->param (:parameter_id param-mapping))]
          :when         param]
      (assoc param :target (:target param-mapping)))))

<<<<<<< HEAD
(defn- mapify-row [row columns mergeKeysSet]
  (loop [len 0  index 0 rowkey (str "") array [] ]
    (if (not ( = (count row) (count columns)))
      (println "error ambiguous mapping col count not equal to row count" row columns)
      (if (= len (count columns))
        (assoc {} rowkey array)
        (let [colValue (nth row index)
              colName (nth columns index)]
          (if (not (contains? mergeKeysSet colName))
            (recur (inc len) (inc index) rowkey (conj array colValue))
            (recur (inc len) (inc index) (str rowkey colValue) array)
            ))))))

(defn- mapify-rows [rows columns mergeKeysSet]
  (into (sorted-map)
        (for [row rows
              :let [rowMap (mapify-row row columns mergeKeysSet)]
              :when (== 1 1)] rowMap)))

(defn- merge-columns [data1 data2 mergeKeysSet allColumns]
  {:columns (into [] allColumns) } )

(defn- merge-query-params [data1 data2]
  {:json_query (data1 :json_query),
   :status (data1 :status)} )

(defn- merge-cols [data1 data2 mergeKeysSet allColumns]
  (let [cols (concat (data1 :cols)
                     (for [col (data2 :cols)
                           :when (not (contains? mergeKeysSet (col :name)))]
                       col)) ]
    {:cols (into []  cols)}) )


(defn- merge-rows [data1 data2 mergeKeysSet allColumns]
  (let [card2RowsMap (mapify-rows (data2 :rows) (data2 :columns) mergeKeysSet)
        card1RowsMap (mapify-rows (data1 :rows) (data1 :columns) mergeKeysSet)
        data2rowcount (- (count (data2 :columns)) (count mergeKeysSet))
        data2nullrow (vec (replicate data2rowcount nil))
        data1rowcount (- (count (data1 :columns)) (count mergeKeysSet))
        data1nullrow (vec (replicate data1rowcount nil))
        cols (for [row (data1 :rows)
                   :let [rowMap (mapify-row row (data1 :columns) mergeKeysSet)
                         rowMapKey (first (keys rowMap))
                         card2row (card2RowsMap rowMapKey)
                         mergedRow (concat (into [] row) (if (nil? card2row) data2nullrow card2row)  )]

                   :when (== 1 1)] {:row mergedRow :mapkey rowMapKey} )
        rowsCard1 (into [] (map (fn [col] (col :row)) cols ))
        rowsProcessed (set (map (fn [col] (col :mapkey)) cols ))
        rowsCard2 (for [row (data2 :rows)
                        :let [rowMap (mapify-row row (data2 :columns) mergeKeysSet)
                              rowMapKey (first (keys rowMap))
                              card2row (rowMap rowMapKey)
                              card1row (card1RowsMap rowMapKey)
                              finalRow [rowMapKey]
                              mergedRow (concat finalRow (if (nil? card1row) data1nullrow card1row ) (if (nil? card2row) data2nullrow card2row ) )]

                        :when (nil? (rowsProcessed rowMapKey))] mergedRow)]

    {:rows (into [] (concat rowsCard1 rowsCard2)) }) )

(defn-  handle-start-date
  [data1 data2]
  (let [
        columns (assoc (data2 :columns) 0 ((data1 :columns) 0))
        cols (assoc (data2 :cols) 0 ((data1 :cols) 0))]
    {:cols cols :columns columns :rows (data2 :rows)}))

(defn- combine-cards-data
  "Combine the data of two cards"
  [card1 card2]
  (if (nil? card2) card1
  (let [data1 (card1 :data)
        data2Temp (card2 :data)
        data2 (if (and (= ((first (data1 :cols)) :base_type) :type/DateTime) (= ((first (data2Temp :cols)) :base_type) :type/DateTime))
                       (handle-start-date data1 data2Temp) data2Temp)
        mergeKey (clojure.set/intersection (set (data1 :columns))  (set (data2 :columns)))
        allColumns (distinct (concat (into [] (data1 :columns)) (into [] (data2 :columns)))  )]
    (loop [data {}, [f & more] [
                                merge-cols
                                merge-rows
                                merge-columns]]
      (let [out      (f data1 data2 mergeKey allColumns)
            data (if
                   (nil? out)        data (merge data out))]
        (if-not (seq more)
          (merge {:data data } (merge-query-params card1 card2))
          (recur data more)))))))

=======
(s/defn ^:private normalize-query-params :- {s/Keyword s/Any}
  "Take a map of `query-params` and make sure they're in the right format for the rest of our code. Our
  `wrap-keyword-params` middleware normally converts all query params keys to keywords, but only if they seem like
  ones that make sense as keywords. Some params, such as ones that start with a number, do not pass this test, and are
  not automatically converted. Thus we must do it ourselves here to make sure things are done as we'd expect."
  [query-params]
  (m/map-keys keyword query-params))
>>>>>>> e9cdecfe


;;; ---------------------------- Card Fns used by both /api/embed and /api/preview_embed -----------------------------

(defn card-for-unsigned-token
  "Return the info needed for embedding about Card specified in TOKEN.
   Additional CONSTRAINTS can be passed to the `public-card` function that fetches the Card."
  {:style/indent 1}
  [unsigned-token & {:keys [embedding-params constraints]}]
  (let [card-id        (eu/get-in-unsigned-token-or-throw unsigned-token [:resource :question])
        token-params   (eu/get-in-unsigned-token-or-throw unsigned-token [:params])]
    (-> (apply public-api/public-card :id card-id, constraints)
        add-implicit-card-parameters
        (remove-token-parameters token-params)
        (remove-locked-and-disabled-params (or embedding-params
                                               (db/select-one-field :embedding_params Card :id card-id))))))

(defn run-query-for-card-with-params
  "Run the query associated with Card with CARD-ID using JWT TOKEN-PARAMS, user-supplied URL QUERY-PARAMS,
   an EMBEDDING-PARAMS whitelist, and additional query OPTIONS."
  {:style/indent 0}
  [& {:keys [card-id embedding-params token-params query-params options]}]
  {:pre [(integer? card-id) (u/maybe? map? embedding-params) (map? token-params) (map? query-params)]}
  (let [parameter-values (validate-and-merge-params embedding-params token-params (normalize-query-params query-params))
        parameters       (apply-parameter-values (resolve-card-parameters card-id) parameter-values)]
    (apply public-api/run-query-for-card-with-id card-id parameters, :context :embedded-question, options)))


;;; -------------------------- Dashboard Fns used by both /api/embed and /api/preview_embed --------------------------

(defn dashboard-for-unsigned-token
  "Return the info needed for embedding about Dashboard specified in TOKEN.
   Additional CONSTRAINTS can be passed to the `public-dashboard` function that fetches the Dashboard."
  {:style/indent 1}
  [unsigned-token & {:keys [embedding-params constraints]}]
  (let [dashboard-id (eu/get-in-unsigned-token-or-throw unsigned-token [:resource :dashboard])
        token-params (eu/get-in-unsigned-token-or-throw unsigned-token [:params])]
    (-> (apply public-api/public-dashboard :id dashboard-id, constraints)
        (remove-token-parameters token-params)
        (remove-locked-and-disabled-params (or embedding-params
                                               (db/select-one-field :embedding_params Dashboard, :id dashboard-id))))))

(defn dashcard-results
  "Return results for running the query belonging to a DashboardCard."
  {:style/indent 0}
  [& {:keys [dashboard-id dashcard-id card-id embedding-params token-params query-params]}]
  {:pre [(integer? dashboard-id) (integer? dashcard-id) (integer? card-id) (u/maybe? map? embedding-params)
         (map? token-params) (map? query-params)]}
  (let [parameter-values (validate-and-merge-params embedding-params token-params (normalize-query-params query-params))
        parameters       (apply-parameter-values (resolve-dashboard-parameters dashboard-id dashcard-id card-id)
                                                 parameter-values)]
    (public-api/public-dashcard-results dashboard-id card-id parameters, :context :embedded-dashboard)))


;;; ------------------------------------- Other /api/embed-specific utility fns --------------------------------------

(defn- check-embedding-enabled-for-object
  "Check that embedding is enabled, that OBJECT exists, and embedding for OBJECT is enabled."
  ([entity id]
   (check-embedding-enabled-for-object (db/select-one [entity :enable_embedding] :id id)))
  ([object]
   (api/check-embedding-enabled)
   (api/check-404 object)
   (api/check-not-archived object)
   (api/check (:enable_embedding object)
     [400 "Embedding is not enabled for this object."])))

(def ^:private ^{:arglists '([dashboard-id])} check-embedding-enabled-for-dashboard
  (partial check-embedding-enabled-for-object Dashboard))

(def ^:private ^{:arglists '([card-id])} check-embedding-enabled-for-card
  (partial check-embedding-enabled-for-object Card))


;;; ------------------------------------------- /api/embed/card endpoints --------------------------------------------

(api/defendpoint GET "/card/:token"
  "Fetch a Card via a JSON Web Token signed with the `embedding-secret-key`.

   Token should have the following format:

     {:resource {:question <card-id>}}"
  [token]
  (let [unsigned (eu/unsign token)]
    (check-embedding-enabled-for-card (eu/get-in-unsigned-token-or-throw unsigned [:resource :question]))
    (card-for-unsigned-token unsigned, :constraints {:enable_embedding true})))


(defn- run-query-for-unsigned-token
  "Run the query belonging to Card identified by UNSIGNED-TOKEN. Checks that embedding is enabled both globally and
  for this Card."
  [unsigned-token query-params & options]
  (let [card-id (eu/get-in-unsigned-token-or-throw unsigned-token [:resource :question])]
    (check-embedding-enabled-for-card card-id)
    (run-query-for-card-with-params
      :card-id          card-id
      :token-params     (eu/get-in-unsigned-token-or-throw unsigned-token [:params])
      :embedding-params (db/select-one-field :embedding_params Card :id card-id)
      :query-params     query-params
      :options          options)))


(api/defendpoint GET "/card/:token/query"
  "Fetch the results of running a Card using a JSON Web Token signed with the `embedding-secret-key`.

   Token should have the following format:

     {:resource {:question <card-id>}
      :params   <parameters>}"
  [token & query-params]
  (run-query-for-unsigned-token (eu/unsign token) query-params))


(api/defendpoint GET ["/card/:token/query/:export-format", :export-format dataset-api/export-format-regex]
  "Like `GET /api/embed/card/query`, but returns the results as a file in the specified format."
  [token export-format & query-params]
  {export-format dataset-api/ExportFormat}
  (dataset-api/as-format export-format
    (run-query-for-unsigned-token (eu/unsign token) query-params, :constraints nil)))


;;; ----------------------------------------- /api/embed/dashboard endpoints -----------------------------------------


(api/defendpoint GET "/dashboard/:token"
  "Fetch a Dashboard via a JSON Web Token signed with the `embedding-secret-key`.

   Token should have the following format:

     {:resource {:dashboard <dashboard-id>}}"
  [token]
  (let [unsigned (eu/unsign token)]
    (check-embedding-enabled-for-dashboard (eu/get-in-unsigned-token-or-throw unsigned [:resource :dashboard]))
    (dashboard-for-unsigned-token unsigned, :constraints {:enable_embedding true})))


<<<<<<< HEAD

(defn- card-for-signed-token
  "Fetch the results of running a Card belonging to a Dashboard using a JSON Web Token signed with the `embedding-secret-key`.
=======
(api/defendpoint GET "/dashboard/:token/dashcard/:dashcard-id/card/:card-id"
  "Fetch the results of running a Card belonging to a Dashboard using a JSON Web Token signed with the
   `embedding-secret-key`.
>>>>>>> e9cdecfe

   Token should have the following format:

     {:resource {:dashboard <dashboard-id>}
      :params   <parameters>}

   Additional dashboard parameters can be provided in the query string, but params in the JWT token take precedence."
  {:style/indent 1}
  [token dashcard-id card-id query-params]
  (println token dashcard-id card-id query-params)
  (let [unsigned-token (eu/unsign token)
        dashboard-id   (eu/get-in-unsigned-token-or-throw unsigned-token [:resource :dashboard])]
    (check-embedding-enabled-for-dashboard dashboard-id)
    (dashcard-results
      :dashboard-id     dashboard-id
      :dashcard-id      dashcard-id
      :card-id          card-id
      :embedding-params (db/select-one-field :embedding_params Dashboard :id dashboard-id)
      :token-params     (eu/get-in-unsigned-token-or-throw unsigned-token [:params])
      :query-params     query-params)))

(api/defendpoint GET "/dashboard/:token/dashcard/:dashcard-id/card/:card-id"
  "Fetch the results of running a Card belonging to a Dashboard using a JSON Web Token signed with the `embedding-secret-key`"
  [token dashcard-id card-id & query-params]
   (card-for-signed-token token dashcard-id card-id query-params ))

(api/defendpoint GET ["/dashboard/:token/dashcard/:dashcard-id/card/:card-id/:export-format" , :export-format dataset-api/export-format-regex]
  "Fetch the results of running a Card belonging to a Dashboard using a JSON Web Token signed with the `embedding-secret-key` return the data in one of the export formats"
  [token export-format dashcard-id card-id & query-params]
   {export-format dataset-api/ExportFormat} (dataset-api/as-format export-format (card-for-signed-token token dashcard-id card-id query-params )))


(api/defendpoint GET ["/dashboard/:token/dashcard/:dashcard-id/cards/:export-format" , :export-format dataset-api/export-format-regex]
   "Fetch the results of running a Card belonging to a Dashboard using a JSON Web Token signed with the `embedding-secret-key` return the data in one of the export formats"
   [token export-format dashcard-id & query-params]
    {export-format dataset-api/ExportFormat}
      (dataset-api/as-format export-format
      (let [cards-id (first (csv/read-csv  (query-params :card-ids)))
            query-params (dissoc query-params :card-ids)
            cards-data (into [] (map (fn [card-id] (card-for-signed-token token dashcard-id (Integer/parseInt card-id) query-params)) cards-id))
            combined (reduce combine-cards-data cards-data)
        ]
        combined
    )))


(api/define-routes)

<<<<<<< HEAD
=======
;;; +----------------------------------------------------------------------------------------------------------------+
;;; |                                        FieldValues, Search, Remappings                                         |
;;; +----------------------------------------------------------------------------------------------------------------+

;;; -------------------------------------------------- Field Values --------------------------------------------------

(api/defendpoint GET "/card/:token/field/:field-id/values"
  "Fetch FieldValues for a Field that is referenced by an embedded Card."
  [token field-id]
  (let [unsigned-token (eu/unsign token)
        card-id        (eu/get-in-unsigned-token-or-throw unsigned-token [:resource :question])]
    (check-embedding-enabled-for-card card-id)
    (public-api/card-and-field-id->values card-id field-id)))

(api/defendpoint GET "/dashboard/:token/field/:field-id/values"
  "Fetch FieldValues for a Field that is used as a param in an embedded Dashboard."
  [token field-id]
  (let [unsigned-token (eu/unsign token)
        dashboard-id   (eu/get-in-unsigned-token-or-throw unsigned-token [:resource :dashboard])]
    (check-embedding-enabled-for-dashboard dashboard-id)
    (public-api/dashboard-and-field-id->values dashboard-id field-id)))


;;; --------------------------------------------------- Searching ----------------------------------------------------

(api/defendpoint GET "/card/:token/field/:field-id/search/:search-field-id"
  "Search for values of a Field that is referenced by an embedded Card."
  [token field-id search-field-id value limit]
  {value su/NonBlankString
   limit (s/maybe su/IntStringGreaterThanZero)}
  (let [unsigned-token (eu/unsign token)
        card-id        (eu/get-in-unsigned-token-or-throw unsigned-token [:resource :question])]
    (check-embedding-enabled-for-card card-id)
    (public-api/search-card-fields card-id field-id search-field-id value (when limit (Integer/parseInt limit)))))

(api/defendpoint GET "/dashboard/:token/field/:field-id/search/:search-field-id"
  "Search for values of a Field that is referenced by a Card in an embedded Dashboard."
  [token field-id search-field-id value limit]
  {value su/NonBlankString
   limit (s/maybe su/IntStringGreaterThanZero)}
  (let [unsigned-token (eu/unsign token)
        dashboard-id   (eu/get-in-unsigned-token-or-throw unsigned-token [:resource :dashboard])]
    (check-embedding-enabled-for-dashboard dashboard-id)
    (public-api/search-dashboard-fields dashboard-id field-id search-field-id value (when limit
                                                                                      (Integer/parseInt limit)))))


;;; --------------------------------------------------- Remappings ---------------------------------------------------

(api/defendpoint GET "/card/:token/field/:field-id/remapping/:remapped-id"
  "Fetch remapped Field values. This is the same as `GET /api/field/:id/remapping/:remapped-id`, but for use with
  embedded Cards."
  [token field-id remapped-id value]
  {value su/NonBlankString}
  (let [unsigned-token (eu/unsign token)
        card-id        (eu/get-in-unsigned-token-or-throw unsigned-token [:resource :question])]
    (check-embedding-enabled-for-card card-id)
    (public-api/card-field-remapped-values card-id field-id remapped-id value)))

(api/defendpoint GET "/dashboard/:token/field/:field-id/remapping/:remapped-id"
  "Fetch remapped Field values. This is the same as `GET /api/field/:id/remapping/:remapped-id`, but for use with
  embedded Dashboards."
  [token field-id remapped-id value]
  {value su/NonBlankString}
  (let [unsigned-token (eu/unsign token)
        dashboard-id   (eu/get-in-unsigned-token-or-throw unsigned-token [:resource :dashboard])]
    (check-embedding-enabled-for-dashboard dashboard-id)
    (public-api/dashboard-field-remapped-values dashboard-id field-id remapped-id value)))


(api/define-routes)
>>>>>>> e9cdecfe
<|MERGE_RESOLUTION|>--- conflicted
+++ resolved
@@ -71,9 +71,9 @@
   [object-embedding-params token-params user-params]
   ;; TODO - maybe make this log/debug once embedding is wrapped up
   (log/debug "Validating params for embedded object:\n"
-             "object embedding params:" object-embedding-params
-             "token params:"            token-params
-             "user params:"             user-params)
+            "object embedding params:" object-embedding-params
+            "token params:"            token-params
+            "user params:"             user-params)
   (validate-params-are-allowed object-embedding-params token-params user-params)
   (validate-params-exist object-embedding-params (set/union token-params user-params)))
 
@@ -154,8 +154,8 @@
    `value`."
   [parameters parameter-values]
   (when (seq parameters)
-    (for [param parameters
-          :let  [value (get parameter-values (keyword (:slug param)))]
+  (for [param parameters
+        :let  [value (get parameter-values (keyword (:slug param)))]
           :when (some? value)]
       (assoc (select-keys param [:type :target :slug])
         :value value))))
@@ -182,7 +182,13 @@
           :when         param]
       (assoc param :target (:target param-mapping)))))
 
-<<<<<<< HEAD
+(s/defn ^:private normalize-query-params :- {s/Keyword s/Any}
+  "Take a map of `query-params` and make sure they're in the right format for the rest of our code. Our
+  `wrap-keyword-params` middleware normally converts all query params keys to keywords, but only if they seem like
+  ones that make sense as keywords. Some params, such as ones that start with a number, do not pass this test, and are
+  not automatically converted. Thus we must do it ourselves here to make sure things are done as we'd expect."
+  [query-params]
+  (m/map-keys keyword query-params))
 (defn- mapify-row [row columns mergeKeysSet]
   (loop [len 0  index 0 rowkey (str "") array [] ]
     (if (not ( = (count row) (count columns)))
@@ -273,16 +279,8 @@
           (merge {:data data } (merge-query-params card1 card2))
           (recur data more)))))))
 
-=======
-(s/defn ^:private normalize-query-params :- {s/Keyword s/Any}
-  "Take a map of `query-params` and make sure they're in the right format for the rest of our code. Our
-  `wrap-keyword-params` middleware normally converts all query params keys to keywords, but only if they seem like
-  ones that make sense as keywords. Some params, such as ones that start with a number, do not pass this test, and are
-  not automatically converted. Thus we must do it ourselves here to make sure things are done as we'd expect."
-  [query-params]
-  (m/map-keys keyword query-params))
->>>>>>> e9cdecfe
-
+
+;;; ------------------------------------------------------------ Card Fns used by both /api/embed and /api/preview_embed ------------------------------------------------------------
 
 ;;; ---------------------------- Card Fns used by both /api/embed and /api/preview_embed -----------------------------
 
@@ -418,15 +416,10 @@
     (dashboard-for-unsigned-token unsigned, :constraints {:enable_embedding true})))
 
 
-<<<<<<< HEAD
 
 (defn- card-for-signed-token
-  "Fetch the results of running a Card belonging to a Dashboard using a JSON Web Token signed with the `embedding-secret-key`.
-=======
-(api/defendpoint GET "/dashboard/:token/dashcard/:dashcard-id/card/:card-id"
   "Fetch the results of running a Card belonging to a Dashboard using a JSON Web Token signed with the
    `embedding-secret-key`.
->>>>>>> e9cdecfe
 
    Token should have the following format:
 
@@ -452,6 +445,76 @@
   "Fetch the results of running a Card belonging to a Dashboard using a JSON Web Token signed with the `embedding-secret-key`"
   [token dashcard-id card-id & query-params]
    (card-for-signed-token token dashcard-id card-id query-params ))
+
+;;; +----------------------------------------------------------------------------------------------------------------+
+;;; |                                        FieldValues, Search, Remappings                                         |
+;;; +----------------------------------------------------------------------------------------------------------------+
+
+;;; -------------------------------------------------- Field Values --------------------------------------------------
+
+(api/defendpoint GET "/card/:token/field/:field-id/values"
+  "Fetch FieldValues for a Field that is referenced by an embedded Card."
+  [token field-id]
+  (let [unsigned-token (eu/unsign token)
+        card-id        (eu/get-in-unsigned-token-or-throw unsigned-token [:resource :question])]
+    (check-embedding-enabled-for-card card-id)
+    (public-api/card-and-field-id->values card-id field-id)))
+
+(api/defendpoint GET "/dashboard/:token/field/:field-id/values"
+  "Fetch FieldValues for a Field that is used as a param in an embedded Dashboard."
+  [token field-id]
+  (let [unsigned-token (eu/unsign token)
+        dashboard-id   (eu/get-in-unsigned-token-or-throw unsigned-token [:resource :dashboard])]
+    (check-embedding-enabled-for-dashboard dashboard-id)
+    (public-api/dashboard-and-field-id->values dashboard-id field-id)))
+
+
+;;; --------------------------------------------------- Searching ----------------------------------------------------
+
+(api/defendpoint GET "/card/:token/field/:field-id/search/:search-field-id"
+  "Search for values of a Field that is referenced by an embedded Card."
+  [token field-id search-field-id value limit]
+  {value su/NonBlankString
+   limit (s/maybe su/IntStringGreaterThanZero)}
+  (let [unsigned-token (eu/unsign token)
+        card-id        (eu/get-in-unsigned-token-or-throw unsigned-token [:resource :question])]
+    (check-embedding-enabled-for-card card-id)
+    (public-api/search-card-fields card-id field-id search-field-id value (when limit (Integer/parseInt limit)))))
+
+(api/defendpoint GET "/dashboard/:token/field/:field-id/search/:search-field-id"
+  "Search for values of a Field that is referenced by a Card in an embedded Dashboard."
+  [token field-id search-field-id value limit]
+  {value su/NonBlankString
+   limit (s/maybe su/IntStringGreaterThanZero)}
+  (let [unsigned-token (eu/unsign token)
+        dashboard-id   (eu/get-in-unsigned-token-or-throw unsigned-token [:resource :dashboard])]
+    (check-embedding-enabled-for-dashboard dashboard-id)
+    (public-api/search-dashboard-fields dashboard-id field-id search-field-id value (when limit
+                                                                                      (Integer/parseInt limit)))))
+
+
+;;; --------------------------------------------------- Remappings ---------------------------------------------------
+
+(api/defendpoint GET "/card/:token/field/:field-id/remapping/:remapped-id"
+  "Fetch remapped Field values. This is the same as `GET /api/field/:id/remapping/:remapped-id`, but for use with
+  embedded Cards."
+  [token field-id remapped-id value]
+  {value su/NonBlankString}
+  (let [unsigned-token (eu/unsign token)
+        card-id        (eu/get-in-unsigned-token-or-throw unsigned-token [:resource :question])]
+    (check-embedding-enabled-for-card card-id)
+    (public-api/card-field-remapped-values card-id field-id remapped-id value)))
+
+(api/defendpoint GET "/dashboard/:token/field/:field-id/remapping/:remapped-id"
+  "Fetch remapped Field values. This is the same as `GET /api/field/:id/remapping/:remapped-id`, but for use with
+  embedded Dashboards."
+  [token field-id remapped-id value]
+  {value su/NonBlankString}
+  (let [unsigned-token (eu/unsign token)
+        dashboard-id   (eu/get-in-unsigned-token-or-throw unsigned-token [:resource :dashboard])]
+    (check-embedding-enabled-for-dashboard dashboard-id)
+    (public-api/dashboard-field-remapped-values dashboard-id field-id remapped-id value)))
+
 
 (api/defendpoint GET ["/dashboard/:token/dashcard/:dashcard-id/card/:card-id/:export-format" , :export-format dataset-api/export-format-regex]
   "Fetch the results of running a Card belonging to a Dashboard using a JSON Web Token signed with the `embedding-secret-key` return the data in one of the export formats"
@@ -475,77 +538,3 @@
 
 (api/define-routes)
 
-<<<<<<< HEAD
-=======
-;;; +----------------------------------------------------------------------------------------------------------------+
-;;; |                                        FieldValues, Search, Remappings                                         |
-;;; +----------------------------------------------------------------------------------------------------------------+
-
-;;; -------------------------------------------------- Field Values --------------------------------------------------
-
-(api/defendpoint GET "/card/:token/field/:field-id/values"
-  "Fetch FieldValues for a Field that is referenced by an embedded Card."
-  [token field-id]
-  (let [unsigned-token (eu/unsign token)
-        card-id        (eu/get-in-unsigned-token-or-throw unsigned-token [:resource :question])]
-    (check-embedding-enabled-for-card card-id)
-    (public-api/card-and-field-id->values card-id field-id)))
-
-(api/defendpoint GET "/dashboard/:token/field/:field-id/values"
-  "Fetch FieldValues for a Field that is used as a param in an embedded Dashboard."
-  [token field-id]
-  (let [unsigned-token (eu/unsign token)
-        dashboard-id   (eu/get-in-unsigned-token-or-throw unsigned-token [:resource :dashboard])]
-    (check-embedding-enabled-for-dashboard dashboard-id)
-    (public-api/dashboard-and-field-id->values dashboard-id field-id)))
-
-
-;;; --------------------------------------------------- Searching ----------------------------------------------------
-
-(api/defendpoint GET "/card/:token/field/:field-id/search/:search-field-id"
-  "Search for values of a Field that is referenced by an embedded Card."
-  [token field-id search-field-id value limit]
-  {value su/NonBlankString
-   limit (s/maybe su/IntStringGreaterThanZero)}
-  (let [unsigned-token (eu/unsign token)
-        card-id        (eu/get-in-unsigned-token-or-throw unsigned-token [:resource :question])]
-    (check-embedding-enabled-for-card card-id)
-    (public-api/search-card-fields card-id field-id search-field-id value (when limit (Integer/parseInt limit)))))
-
-(api/defendpoint GET "/dashboard/:token/field/:field-id/search/:search-field-id"
-  "Search for values of a Field that is referenced by a Card in an embedded Dashboard."
-  [token field-id search-field-id value limit]
-  {value su/NonBlankString
-   limit (s/maybe su/IntStringGreaterThanZero)}
-  (let [unsigned-token (eu/unsign token)
-        dashboard-id   (eu/get-in-unsigned-token-or-throw unsigned-token [:resource :dashboard])]
-    (check-embedding-enabled-for-dashboard dashboard-id)
-    (public-api/search-dashboard-fields dashboard-id field-id search-field-id value (when limit
-                                                                                      (Integer/parseInt limit)))))
-
-
-;;; --------------------------------------------------- Remappings ---------------------------------------------------
-
-(api/defendpoint GET "/card/:token/field/:field-id/remapping/:remapped-id"
-  "Fetch remapped Field values. This is the same as `GET /api/field/:id/remapping/:remapped-id`, but for use with
-  embedded Cards."
-  [token field-id remapped-id value]
-  {value su/NonBlankString}
-  (let [unsigned-token (eu/unsign token)
-        card-id        (eu/get-in-unsigned-token-or-throw unsigned-token [:resource :question])]
-    (check-embedding-enabled-for-card card-id)
-    (public-api/card-field-remapped-values card-id field-id remapped-id value)))
-
-(api/defendpoint GET "/dashboard/:token/field/:field-id/remapping/:remapped-id"
-  "Fetch remapped Field values. This is the same as `GET /api/field/:id/remapping/:remapped-id`, but for use with
-  embedded Dashboards."
-  [token field-id remapped-id value]
-  {value su/NonBlankString}
-  (let [unsigned-token (eu/unsign token)
-        dashboard-id   (eu/get-in-unsigned-token-or-throw unsigned-token [:resource :dashboard])]
-    (check-embedding-enabled-for-dashboard dashboard-id)
-    (public-api/dashboard-field-remapped-values dashboard-id field-id remapped-id value)))
-
-
-(api/define-routes)
->>>>>>> e9cdecfe
