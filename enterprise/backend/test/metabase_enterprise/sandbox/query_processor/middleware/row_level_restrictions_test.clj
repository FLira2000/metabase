(ns metabase-enterprise.sandbox.query-processor.middleware.row-level-restrictions-test
<<<<<<< HEAD
  (:require [clojure.string :as str]
            [clojure.test :refer :all]
=======
  (:require [clojure
             [string :as str]
             [test :refer :all]]
            [clojure.core.async :as a]
>>>>>>> 3c5071c1
            [honeysql.core :as hsql]
            [metabase-enterprise.sandbox.models.group-table-access-policy :refer [GroupTableAccessPolicy]]
            [metabase-enterprise.sandbox.query-processor.middleware.row-level-restrictions :as row-level-restrictions]
            [metabase-enterprise.sandbox.test-util :as mt.tu]
<<<<<<< HEAD
            [metabase.driver :as driver]
            [metabase.driver.sql.query-processor :as sql.qp]
            [metabase.mbql.normalize :as normalize]
            [metabase.mbql.util :as mbql.u]
            [metabase.models :refer [Card Collection Field Table]]
            [metabase.models.permissions :as perms]
            [metabase.models.permissions-group :as perms-group]
            [metabase.query-processor :as qp]
=======
            [metabase.api.common :as api]
            [metabase.driver.sql.query-processor :as sql.qp]
            [metabase.mbql
             [normalize :as normalize]
             [util :as mbql.u]]
            [metabase.models
             [permissions :as perms]
             [permissions-group :as perms-group]]
            [metabase.query-processor.middleware.cache-test :as cache-test]
>>>>>>> 3c5071c1
            [metabase.query-processor.util :as qputil]
            [metabase.test :as mt]
            [metabase.test.data.env :as tx.env]
            [metabase.test.util :as tu]
            [metabase.util :as u]
            [metabase.util.honeysql-extensions :as hx]
            [toucan.db :as db]))

;;; +----------------------------------------------------------------------------------------------------------------+
;;; |                                      SHARED GTAP DEFINITIONS & HELPER FNS                                      |
;;; +----------------------------------------------------------------------------------------------------------------+

(defn- identifier
  ([table-key]
   (mt/with-everything-store
     (sql.qp/->honeysql (or driver/*driver* :h2) (Table (mt/id table-key)))))

  ([table-key field-key]
   (mt/with-everything-store
     (sql.qp/->honeysql (or driver/*driver* :h2) (Field (mt/id table-key field-key))))))

(defn- venues-category-mbql-gtap-def []
  {:query      (mt/mbql-query venues)
   :remappings {:cat ["variable" [:field-id (mt/id :venues :category_id)]]}})

(defn- venues-price-mbql-gtap-def []
  {:query      (mt/mbql-query venues)
   :remappings {:price ["variable" [:field-id (mt/id :venues :price)]]}})

(defn- checkins-user-mbql-gtap-def []
  {:query      (mt/mbql-query checkins {:filter [:> $date "2014-01-01"]})
   :remappings {:user ["variable" [:field-id (mt/id :checkins :user_id)]]}})

(defn- format-honeysql [honeysql]
  (let [honeysql (cond-> honeysql
                   (= driver/*driver* :sqlserver)
                   (assoc :modifiers ["TOP 1000"])

                   ;; SparkSQL has to have an alias source table (or at least our driver is written as if it has to
                   ;; have one.) HACK
                   (= driver/*driver* :sparksql)
                   (update :from (fn [[table]]
                                   [[table (sql.qp/->honeysql :sparksql
                                             (hx/identifier :table-alias @(resolve 'metabase.driver.sparksql/source-table-alias)))]])))]
    (first (hsql/format honeysql, :quoting (sql.qp/quote-style driver/*driver*), :allow-dashed-names? true))))

(defn- venues-category-native-gtap-def []
  (driver/with-driver (or driver/*driver* :h2)
    (assert (driver/supports? driver/*driver* :native-parameters))
    {:query (mt/native-query
              {:query
               (format-honeysql
                {:select   [:*]
                 :from     [(identifier :venues)]
                 :where    [:= (identifier :venues :category_id) (hsql/raw "{{cat}}")]
                 :order-by [(identifier :venues :id)]})

               :template_tags
               {:cat {:name "cat" :display_name "cat" :type "number" :required true}}})
     :remappings {:cat ["variable" ["template-tag" "cat"]]}}))

(defn- parameterized-sql-with-join-gtap-def []
  (driver/with-driver (or driver/*driver* :h2)
    (assert (driver/supports? driver/*driver* :native-parameters))
    {:query (mt/native-query
              {:query
               (format-honeysql
                {:select    [(identifier :checkins :id)
                             (identifier :checkins :user_id)
                             (identifier :venues :name)
                             (identifier :venues :category_id)]
                 :from      [(identifier :checkins)]
                 :left-join [(identifier :venues)
                             [:= (identifier :checkins :venue_id) (identifier :venues :id)]]
                 :where     [:= (identifier :checkins :user_id) (hsql/raw "{{user}}")]
                 :order-by  [[(identifier :checkins :id) :asc]]})

               :template_tags
               {"user" {:name         "user"
                        :display-name "User ID"
                        :type         :number
                        :required     true}}})
     :remappings {:user ["variable" ["template-tag" "user"]]}}))

(defn- venue-names-native-gtap-def []
  {:query (mt/native-query
            {:query
             (format-honeysql
              {:select   [(identifier :venues :name)]
               :from     [(identifier :venues)]
               :order-by [(identifier :venues :id)]})})})

(defn- run-venues-count-query []
  (mt/format-rows-by [int]
    (mt/rows
      (mt/run-mbql-query venues {:aggregation [[:count]]}))))

(defn- run-checkins-count-broken-out-by-price-query []
  (mt/format-rows-by [#(some-> % int) int]
    (mt/rows
      (mt/run-mbql-query checkins
        {:aggregation [[:count]]
         :order-by    [[:asc $venue_id->venues.price]]
         :breakout    [$venue_id->venues.price]}))))


;;; +----------------------------------------------------------------------------------------------------------------+
;;; |                                                MIDDLEWARE TESTS                                                |
;;; +----------------------------------------------------------------------------------------------------------------+

(deftest all-table-ids-test
  (testing (str "make sure that `all-table-ids` can properly find all Tables in the query, even in cases where a map "
                "has a `:source-table` and some of its children also have a `:source-table`"))
  (is (= (mt/$ids nil
           #{$$checkins $$venues $$users $$categories})
         (#'row-level-restrictions/all-table-ids
          (mt/mbql-query nil
            {:source-table $$checkins
             :joins        [{:source-table $$venues}
                            {:source-query {:source-table $$users
                                            :joins        [{:source-table $$categories}]}}]})))))

(defn- remove-metadata [m]
  (mbql.u/replace m
    (_ :guard (every-pred map? :source-metadata))
    (remove-metadata (dissoc &match :source-metadata))))

(defn- apply-row-level-permissions [query]
  (-> (mt/with-everything-store
        (mt/test-qp-middleware row-level-restrictions/apply-row-level-permissions (normalize/normalize query)))
      :pre
      remove-metadata))

(deftest middleware-test
  (testing "Make sure the middleware does the correct transformation given the GTAPs we have"
    (mt/with-gtaps {:gtaps      {:checkins (checkins-user-mbql-gtap-def)
                                 :venues   (dissoc (venues-price-mbql-gtap-def) :query)}
                    :attributes {"user" 5, "price" 1}}
      (testing "Should add a filter for attributes-only GTAP"
        (is (= (mt/query checkins
                 {:type       :query
                  :query      {:source-query {:source-table $$checkins
                                              :fields       [$id !default.$date $user_id $venue_id]
                                              :filter       [:and
                                                             [:> $date [:absolute-datetime #t "2014-01-01T00:00Z[UTC]" :default]]
                                                             [:=
                                                              $user_id
                                                              [:value 5 {:base_type     :type/Integer
                                                                         :special_type  :type/FK
                                                                         :database_type "INTEGER"
                                                                         :name          "USER_ID"}]]]
                                              :gtap?        true}
                               :joins        [{:source-query
                                               {:source-table $$venues
                                                :fields       [$venues.id $venues.name $venues.category_id
                                                               $venues.latitude $venues.longitude $venues.price]
                                                :filter       [:=
                                                               $venues.price
                                                               [:value 1 {:base_type     :type/Integer
                                                                          :special_type  :type/Category
                                                                          :database_type "INTEGER"
                                                                          :name          "PRICE"}]]
                                                :gtap?        true}
                                               :alias     "v"
                                               :strategy  :left-join
                                               :condition [:= $venue_id &v.venues.id]}]
                               :aggregation  [[:count]]}
                  :gtap-perms #{(perms/table-query-path (Table (mt/id :venues)))
                                (perms/table-query-path (Table (mt/id :checkins)))}})
               (apply-row-level-permissions
                (mt/mbql-query checkins
                  {:aggregation [[:count]]
                   :joins       [{:source-table $$venues
                                  :alias        "v"
                                  :strategy     :left-join
                                  :condition    [:= $venue_id &v.venues.id]}]}))))))

    (testing "Should substitute appropriate value in native query"
      (mt.tu/with-gtaps {:gtaps      {:venues (venues-category-native-gtap-def)}
                         :attributes {"cat" 50}}
        (is (= (mt/query nil
                 {:database   (mt/id)
                  :type       :query
                  :query      {:aggregation  [[:count]]
                               :source-query {:native (str "SELECT * FROM \"PUBLIC\".\"VENUES\" "
                                                           "WHERE \"PUBLIC\".\"VENUES\".\"CATEGORY_ID\" = 50 "
                                                           "ORDER BY \"PUBLIC\".\"VENUES\".\"ID\"")
                                              :params []}}
                  :gtap-perms #{(perms/adhoc-native-query-path (mt/id))}})
               (apply-row-level-permissions
                (mt/mbql-query venues
                  {:aggregation [[:count]]}))))))))


;;; +----------------------------------------------------------------------------------------------------------------+
;;; |                                                END-TO-END TESTS                                                |
;;; +----------------------------------------------------------------------------------------------------------------+

(deftest e2e-test
  (mt/test-drivers (mt/normal-drivers-with-feature :nested-queries)
    (testing "When querying with full permissions, no changes should be made"
      (mt/with-gtaps {:gtaps      {:venues (venues-category-mbql-gtap-def)}
                      :attributes {"cat" 50}}
        (perms/grant-permissions! &group (perms/table-query-path (Table (mt/id :venues))))
        (is (= [[100]]
               (run-venues-count-query)))))

    (testing (str "Basic test around querying a table by a user with segmented only permissions and a GTAP question that "
                  "is a native query")
      (mt/with-gtaps {:gtaps      {:venues (venues-category-native-gtap-def)}
                      :attributes {"cat" 50}}
        (is (= [[10]]
               (run-venues-count-query)))))

    (testing (str "Basic test around querying a table by a user with segmented only permissions and a GTAP question that "
                  "is MBQL")
      (mt/with-gtaps {:gtaps      {:venues (venues-category-mbql-gtap-def)}
                      :attributes {"cat" 50}}
        (is (= [[10]]
               (run-venues-count-query)))))

    (testing (str "When processing a query that requires a user attribute and that user attribute isn't there, throw an "
                  "exception letting the user know it's missing")
      (is (thrown-with-msg?
           clojure.lang.ExceptionInfo
           #"Query requires user attribute `cat`"
           (mt/with-gtaps {:gtaps      {:venues (venues-category-mbql-gtap-def)}
                           :attributes {"something_random" 50}}
             (mt/run-mbql-query venues {:aggregation [[:count]]})))))

    (testing "Another basic test, same as above, but with a numeric string that needs to be coerced"
      (mt/with-gtaps {:gtaps      {:venues (venues-category-mbql-gtap-def)}
                      :attributes {"cat" "50"}}
        (is (= [[10]]
               (run-venues-count-query)))))

    (testing "Another basic test, this one uses a stringified float for the login attribute"
      (mt/with-gtaps {:gtaps      {:venues {:query      (mt/mbql-query venues)
                                            :remappings {:cat ["variable" [:field-id (mt/id :venues :latitude)]]}}}
                      :attributes {"cat" "34.1018"}}
        (is (= [[3]]
               (run-venues-count-query)))))

    (testing "Tests that users can have a different parameter name in their query than they have in their user attributes"
      (mt/with-gtaps {:gtaps      {:venues {:query      (:query (venues-category-native-gtap-def))
                                            :remappings {:something.different ["variable" ["template-tag" "cat"]]}}}
                      :attributes {"something.different" 50}}
        (is (= [[10]]
               (run-venues-count-query)))))

    (testing "Make sure that you can still use a SQL-based GTAP without needing to have SQL read perms for the Database"
      (is (= [["Red Medicine"] ["Stout Burgers & Beers"]]
             (mt/rows
               (mt/with-gtaps {:gtaps {:venues (venue-names-native-gtap-def)}}
                 (mt/run-mbql-query venues {:limit 2}))))))

    (testing (str "When no card_id is included in the GTAP, should default to a query against the table, with the GTAP "
                  "criteria applied")
      (mt/with-gtaps {:gtaps      {:venues (dissoc (venues-category-mbql-gtap-def) :query)}
                      :attributes {"cat" 50}}
        (is (= [[10]]
               (run-venues-count-query)))))

    (testing "Same test as above but make sure we coerce a numeric string correctly"
      (mt/with-gtaps {:gtaps      {:venues (dissoc (venues-category-mbql-gtap-def) :query)}
                      :attributes {"cat" "50"}}
        (is (= [[10]]
               (run-venues-count-query)))))

    (testing "Users with view access to the related collection should bypass segmented permissions"
      (mt/with-temp-copy-of-db
        (mt/with-temp* [Collection [collection]
                        Card       [card        {:collection_id (u/get-id collection)}]]
          (mt.tu/with-group [group]
            (perms/revoke-permissions! (perms-group/all-users) (mt/id))
            (perms/grant-collection-read-permissions! group collection)
            (mt/with-test-user :rasta
              (is (= 1
                     (count
                      (mt/rows
                        (qp/process-query
                         {:database (mt/id)
                          :type     :query
                          :query    {:source-table (mt/id :venues)
                                     :limit        1}
                          :info     {:card-id    (u/get-id card)
                                     :query-hash (byte-array 0)}}))))))))))

    (testing (str "This test isn't covering a row level restrictions feature, but rather checking it it doesn't break "
                  "querying of a card as a nested query. Part of the row level perms check is looking at the table (or "
                  "card) to see if row level permissions apply. This was broken when it wasn't expecting a card and "
                  "only expecting resolved source-tables")
      (mt/with-temp Card [card {:dataset_query (mt/mbql-query venues)}]
        (mt/with-test-user :rasta
          (is (= [[100]]
                 (mt/format-rows-by [int]
                   (mt/rows
                     (qp/process-query
                      {:database (mt/id)
                       :type     :query
                       :query    {:source-table (format "card__%s" (u/get-id card))
                                  :aggregation  [["count"]]}}))))))))))

;; Test that we can follow FKs to related tables and breakout by columns on those related tables. This test has
;; several things wrapped up which are detailed below

(defn- row-level-restrictions-fk-drivers
  "Drivers to test row-level restrictions against foreign keys with. Includes BigQuery, which for whatever reason does
  not normally have FK tests ran for it."
  []
  (cond-> (mt/normal-drivers-with-feature :nested-queries :foreign-keys)
    (@tx.env/test-drivers :bigquery) (conj :bigquery)))

;; HACK - Since BigQuery doesn't formally support foreign keys (meaning we can't sync them automatically), FK tests
;; are disabled by default for BigQuery. We really want to test them here! The macros below let us "fake" FK support
;; for BigQuery.
(defn- do-enable-bigquery-fks [f]
  (let [supports? driver/supports?]
    (with-redefs [driver/supports? (fn [driver feature]
                                     (if (= [driver feature] [:bigquery :foreign-keys])
                                       true
                                       (supports? driver feature)))]
      (f))))

(defmacro ^:private enable-bigquery-fks [& body]
  `(do-enable-bigquery-fks (fn [] ~@body)))

(defn- do-with-bigquery-fks [f]
  (if-not (= driver/*driver* :bigquery)
    (f)
    (tu/with-temp-vals-in-db Field (mt/id :checkins :user_id) {:fk_target_field_id (mt/id :users :id)
                                                                 :special_type       "type/FK"}
      (tu/with-temp-vals-in-db Field (mt/id :checkins :venue_id) {:fk_target_field_id (mt/id :venues :id)
                                                                    :special_type       "type/FK"}
        (f)))))

(defmacro ^:private with-bigquery-fks [& body]
  `(do-with-bigquery-fks (fn [] ~@body)))

(deftest e2e-fks-test
  (mt/test-drivers (row-level-restrictions-fk-drivers)
    (enable-bigquery-fks
     (testing (str "1 - Creates a GTAP filtering question, looking for any checkins happening on or after 2014\n"
                   "2 - Apply the `user` attribute, looking for only our user (i.e. `user_id` =  5)\n"
                   "3 - Checkins are related to Venues, query for checkins, grouping by the Venue's price\n"
                   "4 - Order by the Venue's price to ensure a predictably ordered response")
       (mt/with-gtaps {:gtaps      {:checkins (checkins-user-mbql-gtap-def)
                                    :venues   nil}
                       :attributes {"user" 5}}
         (with-bigquery-fks
           (is (= [[1 10] [2 36] [3 4] [4 5]]
                  (run-checkins-count-broken-out-by-price-query))))))

     (testing (str "Test that we're able to use a GTAP for an FK related table. For this test, the user has segmented "
                   "permissions on checkins and venues, so we need to apply a GTAP to the original table (checkins) in "
                   "addition to the related table (venues). This test uses a GTAP question for both tables")
       (mt/with-gtaps {:gtaps      {:checkins (checkins-user-mbql-gtap-def)
                                    :venues   (venues-price-mbql-gtap-def)}
                       :attributes {"user" 5, "price" 1}}
         (with-bigquery-fks
           (is (= #{[nil 45] [1 10]}
                  (set (run-checkins-count-broken-out-by-price-query)))))))

     (testing "Test that the FK related table can be a \"default\" GTAP, i.e. a GTAP where the `card_id` is nil"
       (mt/with-gtaps {:gtaps      {:checkins (checkins-user-mbql-gtap-def)
                                    :venues   (dissoc (venues-price-mbql-gtap-def) :query)}
                       :attributes {"user" 5, "price" 1}}
         (with-bigquery-fks
           (is (= #{[nil 45] [1 10]}
                  (set (run-checkins-count-broken-out-by-price-query)))))))

     (testing (str "Test that we have multiple FK related, segmented tables. This test has checkins with a GTAP "
                   "question with venues and users having the default GTAP and segmented permissions")
       (mt/with-gtaps {:gtaps      {:checkins (checkins-user-mbql-gtap-def)
                                    :venues   (dissoc (venues-price-mbql-gtap-def) :query)
                                    :users    {:remappings {:user ["variable" [:field-id (mt/id :users :id)]]}}}
                       :attributes {"user" 5, "price" 1}}
         (with-bigquery-fks
           (is (= #{[nil "Quentin Sören" 45] [1 "Quentin Sören" 10]}
                  (set
                   (mt/format-rows-by [#(when % (int %)) str int]
                     (mt/rows
                       (mt/run-mbql-query checkins
                         {:aggregation [[:count]]
                          :order-by    [[:asc $venue_id->venues.price]]
                          :breakout    [$venue_id->venues.price $user_id->users.name]}))))))))))))

(defn- run-query-returning-remark [run-query-fn]
  (let [remark (atom nil)
        orig   qputil/query->remark]
    (with-redefs [qputil/query->remark (fn [driver outer-query]
                                         (u/prog1 (orig driver outer-query)
                                           (reset! remark <>)))]
      (let [results (run-query-fn)]
        (or (some-> @remark (str/replace #"queryHash: \w+" "queryHash: <hash>"))
            (println "NO REMARK FOUND:\n" (u/pprint-to-str 'red results))
            (throw (ex-info "No remark found!" {:results results})))))))

(deftest remark-test
  (testing "make sure GTAP queries still include ID of user who ran them in the remark"
    (mt/with-gtaps {:gtaps      {:venues (venues-category-mbql-gtap-def)}
                    :attributes {"cat" 50}}
      (is (= (format "Metabase:: userID: %d queryType: MBQL queryHash: <hash>" (mt/user->id :rasta))
             (run-query-returning-remark
              (fn []
                (mt/user-http-request :rasta :post "dataset" (mt/mbql-query venues {:aggregation [[:count]]})))))))))

(deftest breakouts-test
  (mt/test-drivers (row-level-restrictions-fk-drivers)
    (testing "Make sure that if a GTAP is in effect we can still do stuff like breakouts (#229)"
      (mt/with-gtaps {:gtaps      {:venues (venues-category-native-gtap-def)}
                      :attributes {"cat" 50}}
        (is (= [[1 6] [2 4]]
               (mt/format-rows-by [int int]
                 (mt/rows
                   (mt/run-mbql-query venues
                     {:aggregation [[:count]]
                      :breakout    [$price]})))))))))

(deftest sql-with-join-test
  (mt/test-drivers (row-level-restrictions-fk-drivers)
    (testing (str "If we use a parameterized SQL GTAP that joins a Table the user doesn't have access to, does it "
                  "still work? (EE #230) If we pass the query in directly without anything that would require nesting "
                  "it, it should work")
      (is (= [[2  1 "Bludso's BBQ" 5]
              [72 1 "Red Medicine" 4]]
             (mt/format-rows-by [int int identity int]
               (mt/rows
                 (mt/with-gtaps {:gtaps      {:checkins (parameterized-sql-with-join-gtap-def)}
                                 :attributes {"user" 1}}
                   (mt/run-mbql-query checkins
                     {:limit 2})))))))

    (testing (str "#230: If we modify the query in a way that would cause the original to get nested as a source query, "
                  "do things work?")
      (is (= [[5 69]]
             (mt/format-rows-by [int int]
               (mt/rows
                 (mt/with-gtaps {:gtaps      {:checkins (parameterized-sql-with-join-gtap-def)}
                                 :attributes {"user" 5}}
                   (mt/run-mbql-query checkins
                     {:aggregation [[:count]]
                      :breakout    [$user_id]})))))))))

(deftest correct-metadata-test
  (testing (str "We should return the same metadata as the original Table when running a query against a sandboxed "
                "Table (#390)\n")
    (let [cols          (fn []
                          (mt/cols
                            (mt/run-mbql-query venues
                              {:order-by [[:asc $id]]
                               :limit    2})))
          original-cols (cols)
          ;; `with-gtaps` copies the test DB so this function will update the IDs in `original-cols` so they'll match
          ;; up with the current copy
          expected-cols (fn []
                          (for [col  original-cols
                                :let [id (mt/id :venues (keyword (str/lower-case (:name col))))]]
                            (assoc col
                                   :id id
                                   :table_id (mt/id :venues)
                                   :field_ref [:field-id id])))]
      (testing "A query with a simple attributes-based sandbox should have the same metadata"
        (mt/with-gtaps {:gtaps      {:venues (dissoc (venues-category-mbql-gtap-def) :query)}
                        :attributes {"cat" 50}}
            (is (= (expected-cols)
                   (cols)))))

      (testing "A query with an equivalent MBQL query sandbox should have the same metadata"
        (mt/with-gtaps {:gtaps      {:venues (venues-category-mbql-gtap-def)}
                        :attributes {"cat" 50}}
            (is (= (expected-cols)
                   (cols)))))

      (testing "A query with an equivalent native query sandbox should have the same metadata"
        (mt/with-gtaps {:gtaps {:venues {:query (mt/native-query
                                                  {:query
                                                   (str "SELECT ID, NAME, CATEGORY_ID, LATITUDE, LONGITUDE, PRICE "
                                                        "FROM VENUES "
                                                        "WHERE CATEGORY_ID = {{cat}}")

                                                   :template_tags
                                                   {:cat {:name "cat" :display_name "cat" :type "number" :required true}}})
                                         :remappings {:cat ["variable" ["template-tag" "cat"]]}}}
                        :attributes {"cat" 50}}
          (is (= (expected-cols)
                 (cols)))))

      (testing (str "If columns are added/removed/reordered we should still merge in metadata for the columns we're "
                      "able to match from the original Table")
        (mt/with-gtaps {:gtaps {:venues {:query (mt/native-query
                                                  {:query
                                                   (str "SELECT NAME, ID, LONGITUDE, PRICE, 1 AS ONE "
                                                        "FROM VENUES "
                                                        "WHERE CATEGORY_ID = {{cat}}")

                                                   :template_tags
                                                   {:cat {:name "cat" :display_name "cat" :type "number" :required true}}})
                                         :remappings {:cat ["variable" ["template-tag" "cat"]]}}}
                        :attributes {"cat" 50}}
          (let [[id-col name-col _ _ longitude-col price-col] (expected-cols)
                one-col                                       {:name         "ONE"
                                                               :display_name "ONE"
                                                               :base_type    :type/Integer
                                                               :source       :fields
                                                               :field_ref    [:field-literal "ONE" :type/Integer]}]
              (is (= [name-col id-col longitude-col price-col one-col]
                     (cols)))))))))

(deftest sandboxing-sql-with-joins-test
  (testing "Should be able to use a Saved Question with no source Metadata as a GTAP (#525)"
    (mt/with-gtaps (mt/$ids
                     {:gtaps      {:venues   {:query      (mt/native-query
                                                            {:query         (str "SELECT DISTINCT VENUES.* "
                                                                                 "FROM VENUES "
                                                                                 "LEFT JOIN CHECKINS"
                                                                                 "       ON CHECKINS.VENUE_ID = VENUES.ID "
                                                                                 "WHERE CHECKINS.USER_ID IN ({{sandbox}})")
                                                             :template-tags {"sandbox"
                                                                             {:name         "sandbox"
                                                                              :display-name "Sandbox"
                                                                              :type         :text}}})
                                              :remappings {"user_id" [:variable [:template-tag "sandbox"]]}}
                                   :checkins {:remappings {"user_id" [:dimension $checkins.user_id]}}}
                      :attributes {"user_id" 1}})
      (is (= [[2 "2014-09-18T00:00:00Z"  1 31 31 "Bludso's BBQ"         5 33.8894 -118.207 2]
              [72 "2015-04-18T00:00:00Z" 1  1  1 "Red Medicine"         4 10.0646 -165.374 3]
              [80 "2013-12-27T00:00:00Z" 1 99 99 "Golden Road Brewing" 10 34.1505 -118.274 2]]
             (mt/rows
               (mt/run-mbql-query checkins
                 {:joins    [{:fields       :all
                              :source-table $$venues
                              :condition    [:= $venue_id [:joined-field "Venue" $venues.id]]
                              :alias        "Venue"}]
                  :order-by [[:asc $id]]
                  :limit    3})))))))

<<<<<<< HEAD
(deftest sandboxing-run-sql-queries-to-infer-columns-test
  (testing "Run SQL queries to infer the columns when used as GTAPS (#13716)\n"
    (testing "Should work with SQL queries that return less columns than there were in the original Table\n"
      (mt/with-gtaps (mt/$ids
                       {:gtaps      {:venues   {:query      (mt/native-query
                                                              {:query         (str "SELECT DISTINCT VENUES.ID, VENUES.NAME "
                                                                                   "FROM VENUES "
                                                                                   "WHERE VENUES.ID IN ({{sandbox}})")
                                                               :template-tags {"sandbox"
                                                                               {:name         "sandbox"
                                                                                :display-name "Sandbox"
                                                                                :type         :text}}})
                                                :remappings {"venue_id" [:variable [:template-tag "sandbox"]]}}
                                     :checkins {}}
                        :attributes {"venue_id" 1}})
        (let [venues-gtap-card-id (db/select-one-field :card_id GroupTableAccessPolicy
                                    :group_id (:id &group)
                                    :table_id (mt/id :venues))]
          (is (integer? venues-gtap-card-id))
          (testing "GTAP Card should not yet current have result_metadata"
            (is (= nil
                   (db/select-one-field :result_metadata Card :id venues-gtap-card-id))))
          (testing "Should be able to run the query"
            (is (= [[1 "Red Medicine" 1 "Red Medicine"]]
                   (mt/rows
                     (mt/run-mbql-query venues
                       {:fields   [$id $name] ; joined fields get appended automatically because we specify :all :below
                        :joins    [{:fields       :all
                                    :source-table $$venues
                                    :condition    [:= $id [:joined-field "Venue" $id]]
                                    :alias        "Venue"}]
                        :order-by [[:asc $id]]
                        :limit    3})))))
          (testing "After running the query the first time, result_metadata should have been saved for the GTAP Card"
            (is (= [{:name "ID", :base_type :type/BigInteger, :display_name "ID"}
                    {:name "NAME", :base_type :type/Text, :display_name "NAME"}]
                   (db/select-one-field :result_metadata Card :id venues-gtap-card-id)))))))))

(deftest run-queries-to-infer-columns-error-on-new-columns-test
  (testing "If we have to run a query to infer columns (see above) we should validate column constraints (#14099)\n"
    (letfn [(do-with-sql-gtap [sql f]
              (mt/with-gtaps (mt/$ids
                               {:gtaps      {:venues   {:query      (mt/native-query
                                                                      {:query         sql
                                                                       :template-tags {"sandbox"
                                                                                       {:name         "sandbox"
                                                                                        :display-name "Sandbox"
                                                                                        :type         :text}}})
                                                        :remappings {"venue_id" [:variable [:template-tag "sandbox"]]}}
                                             :checkins {}}
                                :attributes {"venue_id" 1}})
                (let [venues-gtap-card-id (db/select-one-field :card_id GroupTableAccessPolicy
                                            :group_id (:id &group)
                                            :table_id (mt/id :venues))]
                  (is (integer? venues-gtap-card-id))
                  (testing "GTAP Card should not yet current have result_metadata"
                    (is (= nil
                           (db/select-one-field :result_metadata Card :id venues-gtap-card-id))))
                  (f {:run-query (fn []
                                   (mt/run-mbql-query venues
                                     {:fields   [$id $name]
                                      :joins    [{:fields       :all
                                                  :source-table $$venues
                                                  :condition    [:= $id [:joined-field "Venue" $id]]
                                                  :alias        "Venue"}]
                                      :order-by [[:asc $id]]
                                      :limit    3}))}))))]
      (testing "Removing columns should be ok."
        (do-with-sql-gtap
         (str "SELECT ID, NAME "
              "FROM VENUES "
              "WHERE ID IN ({{sandbox}})")
         (fn [{:keys [run-query]}]
           (testing "Query without weird stuff going on should work"
             (is (= [[1 "Red Medicine" 1 "Red Medicine"]]
                    (mt/rows (run-query))))))))

      (testing "Don't allow people to add additional columns not present in the original Table"
        (do-with-sql-gtap
         (str "SELECT ID, NAME, 100 AS ONE_HUNDRED "
              "FROM VENUES "
              "WHERE ID IN ({{sandbox}})")
         (fn [{:keys [run-query]}]
           (testing "Should throw an Exception when running the query"
             (is (thrown-with-msg?
                  clojure.lang.ExceptionInfo
                  #"Sandbox Cards can't return columns that arent present in the Table they are sandboxing"
                  (run-query)))))))

      (testing "Don't allow people to change the types of columns in the original Table"
        (do-with-sql-gtap
         (str "SELECT ID, 100 AS NAME "
              "FROM VENUES "
              "WHERE ID IN ({{sandbox}})")
         (fn [{:keys [run-query]}]
           (testing "Should throw an Exception when running the query"
             (is (thrown-with-msg?
                  clojure.lang.ExceptionInfo
                  #"Sandbox Cards can't return columns that have different types than the Table they are sandboxing"
                  (run-query))))))

        (testing "Should be ok if you change the type of the column to a *SUBTYPE* of the original Type"
          (do-with-sql-gtap
           (str "SELECT cast(ID AS bigint) AS ID, NAME "
                "FROM VENUES "
                "WHERE ID IN ({{sandbox}})")
           (fn [{:keys [run-query]}]
             (testing "Should throw an Exception when running the query"
               (is (= [[1 "Red Medicine" 1 "Red Medicine"]]
                      (mt/rows (run-query))))))))))))
=======
(deftest dont-cache-sandboxes-test
  (cache-test/with-mock-cache [save-chan]
    (mt/with-gtaps {:gtaps      {:venues (venues-category-mbql-gtap-def)}
                    :attributes {"cat" 50}}
      (letfn [(run-query []
                (qp/process-query (assoc (mt/mbql-query venues {:aggregation [[:count]]})
                                         :cache-ttl 100)))]
        (testing "Run the query, should not be cached"
          (let [result (run-query)]
            (is (= nil
                   (:cached result)))
            (is (= [[10]]
                   (mt/rows result)))))
        (testing "Cache entry should be saved within 5 seconds"
          (let [[_ chan] (a/alts!! [save-chan (a/timeout 5000)])]
            (is (= save-chan
                   chan))))

        (testing "Run it again, should be cached"
          (let [result (run-query)]
            (is (= true
                   (:cached result)))
            (is (= [[10]]
                   (mt/rows result)))))
        (testing "Run the query with different User attributes, should not get the cached result"
          (mt.tu/with-user-attributes :rasta {"cat" 40}
            ;; re-bind current user so updated attributes come in to effect
            (mt/with-test-user :rasta
              (is (= {"cat" 40}
                     (:login_attributes @api/*current-user*)))
              (let [result (run-query)]
                (is (= nil
                       (:cached result)))
                (is (= [[9]]
                       (mt/rows result)))))))))))
>>>>>>> 3c5071c1
<|MERGE_RESOLUTION|>--- conflicted
+++ resolved
@@ -1,18 +1,12 @@
 (ns metabase-enterprise.sandbox.query-processor.middleware.row-level-restrictions-test
-<<<<<<< HEAD
-  (:require [clojure.string :as str]
+  (:require [clojure.core.async :as a]
+            [clojure.string :as str]
             [clojure.test :refer :all]
-=======
-  (:require [clojure
-             [string :as str]
-             [test :refer :all]]
-            [clojure.core.async :as a]
->>>>>>> 3c5071c1
             [honeysql.core :as hsql]
             [metabase-enterprise.sandbox.models.group-table-access-policy :refer [GroupTableAccessPolicy]]
             [metabase-enterprise.sandbox.query-processor.middleware.row-level-restrictions :as row-level-restrictions]
             [metabase-enterprise.sandbox.test-util :as mt.tu]
-<<<<<<< HEAD
+            [metabase.api.common :as api]
             [metabase.driver :as driver]
             [metabase.driver.sql.query-processor :as sql.qp]
             [metabase.mbql.normalize :as normalize]
@@ -21,17 +15,7 @@
             [metabase.models.permissions :as perms]
             [metabase.models.permissions-group :as perms-group]
             [metabase.query-processor :as qp]
-=======
-            [metabase.api.common :as api]
-            [metabase.driver.sql.query-processor :as sql.qp]
-            [metabase.mbql
-             [normalize :as normalize]
-             [util :as mbql.u]]
-            [metabase.models
-             [permissions :as perms]
-             [permissions-group :as perms-group]]
             [metabase.query-processor.middleware.cache-test :as cache-test]
->>>>>>> 3c5071c1
             [metabase.query-processor.util :as qputil]
             [metabase.test :as mt]
             [metabase.test.data.env :as tx.env]
@@ -569,7 +553,6 @@
                   :order-by [[:asc $id]]
                   :limit    3})))))))
 
-<<<<<<< HEAD
 (deftest sandboxing-run-sql-queries-to-infer-columns-test
   (testing "Run SQL queries to infer the columns when used as GTAPS (#13716)\n"
     (testing "Should work with SQL queries that return less columns than there were in the original Table\n"
@@ -680,7 +663,7 @@
              (testing "Should throw an Exception when running the query"
                (is (= [[1 "Red Medicine" 1 "Red Medicine"]]
                       (mt/rows (run-query))))))))))))
-=======
+
 (deftest dont-cache-sandboxes-test
   (cache-test/with-mock-cache [save-chan]
     (mt/with-gtaps {:gtaps      {:venues (venues-category-mbql-gtap-def)}
@@ -715,5 +698,4 @@
                 (is (= nil
                        (:cached result)))
                 (is (= [[9]]
-                       (mt/rows result)))))))))))
->>>>>>> 3c5071c1
+                       (mt/rows result)))))))))))