--- conflicted
+++ resolved
@@ -307,20 +307,12 @@
               "case",
               [
                 [
-<<<<<<< HEAD
-                  [">", ["field-id", ORDERS.DISCOUNT], 0],
-                  ["field-id", ORDERS.DISCOUNT],
+                  [">", ["field", ORDERS.DISCOUNT, null], 0],
+                  ["field", ORDERS.DISCOUNT],
+                  null,
                 ],
-=======
-                  [
-                    [">", ["field", ORDERS.DISCOUNT, null], 0],
-                    ["field", ORDERS.DISCOUNT, null],
-                  ],
-                ],
-                { default: ["field", ORDERS.TOTAL, null] },
->>>>>>> 68d55143
               ],
-              { default: ["field-id", ORDERS.TOTAL] },
+              { default: ["field", ORDERS.TOTAL, null] },
             ],
           },
           "source-table": ORDERS_ID,
@@ -383,26 +375,13 @@
         );
         cy.createQuestion({
           name: QUESTION_NAME,
-<<<<<<< HEAD
           query: {
             aggregation: [["count"]],
             breakout: [
               [
-                "fk->",
-                ["field-id", ORDERS.PRODUCT_ID],
-                ["field-id", PRODUCTS.CATEGORY],
-=======
-          dataset_query: {
-            database: 1,
-            query: {
-              aggregation: [["count"]],
-              breakout: [
-                [
-                  "field",
-                  PRODUCTS.CATEGORY,
-                  { "source-field": ORDERS.PRODUCT_ID },
-                ],
->>>>>>> 68d55143
+                "field",
+                PRODUCTS.CATEGORY,
+                { "source-field": ORDERS.PRODUCT_ID },
               ],
             ],
             "source-table": ORDERS_ID,
@@ -469,49 +448,24 @@
       );
       cy.createQuestion({
         name: QUESTION_NAME,
-<<<<<<< HEAD
         query: {
           aggregation: [["count"]],
           breakout: [
-            ["joined-field", PRODUCTS_ALIAS, ["field-id", PRODUCTS.CATEGORY]],
+            ["field", PRODUCTS.CATEGORY, { "join-alias": PRODUCTS_ALIAS }],
           ],
           joins: [
             {
               alias: PRODUCTS_ALIAS,
               condition: [
                 "=",
-                ["field-id", ORDERS.PRODUCT_ID],
-                ["joined-field", PRODUCTS_ALIAS, ["field-id", PRODUCTS.ID]],
+                ["field", ORDERS.PRODUCT_ID, null],
+                ["field", PRODUCTS.ID, { "join-alias": PRODUCTS_ALIAS }],
               ],
               fields: "all",
               "source-table": PRODUCTS_ID,
             },
           ],
           "source-table": ORDERS_ID,
-=======
-        dataset_query: {
-          database: 1,
-          query: {
-            aggregation: [["count"]],
-            breakout: [
-              ["field", PRODUCTS.CATEGORY, { "join-alias": PRODUCTS_ALIAS }],
-            ],
-            joins: [
-              {
-                alias: PRODUCTS_ALIAS,
-                condition: [
-                  "=",
-                  ["field", ORDERS.PRODUCT_ID, null],
-                  ["field", PRODUCTS.ID, { "join-alias": PRODUCTS_ALIAS }],
-                ],
-                fields: "all",
-                "source-table": PRODUCTS_ID,
-              },
-            ],
-            "source-table": ORDERS_ID,
-          },
-          type: "query",
->>>>>>> 68d55143
         },
         display: "bar",
       });
@@ -564,19 +518,9 @@
         cy.log("Create 'Orders'-based question using QB");
         cy.createQuestion({
           name: "520_Orders",
-<<<<<<< HEAD
           query: {
             "source-table": ORDERS_ID,
-            filter: [">", ["field-id", ORDERS.TOTAL], 10],
-=======
-          dataset_query: {
-            type: "query",
-            query: {
-              "source-table": ORDERS_ID,
-              filter: [">", ["field", ORDERS.TOTAL, null], 10],
-            },
-            database: 1,
->>>>>>> 68d55143
+            filter: [">", ["field", ORDERS.TOTAL, null], 10],
           },
         }).then(({ body: { id: CARD_ID } }) => {
           cy.log(
@@ -596,19 +540,9 @@
         cy.log("Create 'Products'-based question using QB");
         cy.createQuestion({
           name: "520_Products",
-<<<<<<< HEAD
           query: {
             "source-table": PRODUCTS_ID,
-            filter: [">", ["field-id", PRODUCTS.PRICE], 10],
-=======
-          dataset_query: {
-            type: "query",
-            query: {
-              "source-table": PRODUCTS_ID,
-              filter: [">", ["field", PRODUCTS.PRICE, null], 10],
-            },
-            database: 1,
->>>>>>> 68d55143
+            filter: [">", ["field", PRODUCTS.PRICE, null], 10],
           },
         }).then(({ body: { id: CARD_ID } }) => {
           cy.log(
@@ -885,11 +819,10 @@
 
         cy.createQuestion({
           name: QUESTION_NAME,
-<<<<<<< HEAD
           query: {
             aggregation: [["count"]],
             breakout: [
-              ["joined-field", PRODUCTS_ALIAS, ["field-id", PRODUCTS.CATEGORY]],
+              ["field", PRODUCTS.CATEGORY, { "join-alias": PRODUCTS_ALIAS }],
             ],
             joins: [
               {
@@ -897,37 +830,13 @@
                 "source-table": PRODUCTS_ID,
                 condition: [
                   "=",
-                  ["field-id", ORDERS.PRODUCT_ID],
-                  ["joined-field", PRODUCTS_ALIAS, ["field-id", PRODUCTS.ID]],
+                  ["field", ORDERS.PRODUCT_ID, null],
+                  ["field", PRODUCTS.ID, { "join-alias": PRODUCTS_ALIAS }],
                 ],
                 alias: PRODUCTS_ALIAS,
               },
             ],
             "source-table": ORDERS_ID,
-=======
-          dataset_query: {
-            database: 1,
-            query: {
-              aggregation: [["count"]],
-              breakout: [
-                ["field", PRODUCTS.CATEGORY, { "join-alias": PRODUCTS_ALIAS }],
-              ],
-              joins: [
-                {
-                  fields: "all",
-                  "source-table": PRODUCTS_ID,
-                  condition: [
-                    "=",
-                    ["field", ORDERS.PRODUCT_ID, null],
-                    ["field", PRODUCTS.ID, { "join-alias": PRODUCTS_ALIAS }],
-                  ],
-                  alias: PRODUCTS_ALIAS,
-                },
-              ],
-              "source-table": ORDERS_ID,
-            },
-            type: "query",
->>>>>>> 68d55143
           },
           display: "bar",
         });
@@ -1197,7 +1106,6 @@
 function createJoinedQuestion(name) {
   return cy.createQuestion({
     name,
-<<<<<<< HEAD
 
     query: {
       "source-table": ORDERS_ID,
@@ -1207,32 +1115,12 @@
           "source-table": PRODUCTS_ID,
           condition: [
             "=",
-            ["field-id", ORDERS.PRODUCT_ID],
-            ["joined-field", "Products", ["field-id", PRODUCTS.ID]],
+            ["field", ORDERS.PRODUCT_ID, null],
+            ["field", PRODUCTS.ID, { "join-alias": "Products" }],
           ],
           alias: "Products",
         },
       ],
-=======
-    dataset_query: {
-      type: "query",
-      query: {
-        "source-table": ORDERS_ID,
-        joins: [
-          {
-            fields: "all",
-            "source-table": PRODUCTS_ID,
-            condition: [
-              "=",
-              ["field", ORDERS.PRODUCT_ID, null],
-              ["field", PRODUCTS.ID, { "join-alias": "Products" }],
-            ],
-            alias: "Products",
-          },
-        ],
-      },
-      database: 1,
->>>>>>> 68d55143
     },
   });
 }