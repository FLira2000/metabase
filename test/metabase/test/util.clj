--- conflicted
+++ resolved
@@ -420,16 +420,10 @@
    :trace org.apache.logging.log4j.Level/TRACE})
 
 (defn do-with-log-messages-for-level [level thunk]
-<<<<<<< HEAD
-  (let [original-level (.getLevel (metabase-logger))
-        new-level      (or (get level-kwd->level (keyword level))
-                           (throw (ex-info "Invalid log level" {:level level})))]
-=======
   (let [new-level (get level-kwd->level (keyword level))
         ctx       ^LoggerContext (LogManager/getContext true)
         cfg       (.getConfiguration ctx)
         mb-logger (.getLoggerConfig cfg "metabase")]
->>>>>>> 1b75a42b
     (try
       (.setLevel mb-logger new-level)
       (.updateLoggers ctx)
