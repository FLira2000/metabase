--- conflicted
+++ resolved
@@ -352,12 +352,7 @@
     (mt/with-non-admin-groups-no-root-collection-perms
       (let [metadata  [{:base_type    :type/Integer
                         :display_name "Count Chocula"
-<<<<<<< HEAD
-                        :name         "count_chocula"
-                        :semantic_type :Semantic/Quantity}]
-=======
                         :name         "count_chocula"}]
->>>>>>> 01e48ba0
             card-name (mt/random-name)]
         (mt/with-temp Collection [collection]
           (perms/grant-collection-readwrite-permissions! (perms-group/all-users) collection)
@@ -370,12 +365,7 @@
             ;; now check the metadata that was saved in the DB
             (is (= [{:base_type    :type/Integer
                      :display_name "Count Chocula"
-<<<<<<< HEAD
-                     :name         "count_chocula"
-                     :semantic_type :Semantic/Quantity}]
-=======
                      :name         "count_chocula"}]
->>>>>>> 01e48ba0
                    (db/select-one-field :result_metadata Card :name card-name)))))))))
 
 (deftest save-card-with-empty-result-metadata-test
@@ -407,10 +397,6 @@
     (let [metadata  [{:base_type    :type/Integer
                       :display_name "Count Chocula"
                       :name         "count_chocula"
-<<<<<<< HEAD
-                      :semantic_type :Semantic/Quantity
-=======
->>>>>>> 01e48ba0
                       :fingerprint  {:global {:distinct-count 285},
                                      :type   {:type/Number {:min 5, :max 2384, :avg 1000.2}}}}]
           card-name (mt/random-name)]
@@ -425,20 +411,11 @@
                                          :result_metadata    (map fingerprint-integers->doubles metadata)
                                          :metadata_checksum  (#'results-metadata/metadata-checksum metadata)))
             (testing "check the metadata that was saved in the DB"
-<<<<<<< HEAD
-              (is (= [{:base_type    :type/Integer
-                       :display_name "Count Chocula"
-                       :name         "count_chocula"
-                       :semantic_type :Semantic/Quantity
-                       :fingerprint  {:global {:distinct-count 285},
-                                      :type   {:type/Number {:min 5.0, :max 2384.0, :avg 1000.2}}}}]
-=======
               (is (= [{:base_type     :type/Integer
                        :display_name  "Count Chocula"
                        :name          "count_chocula"
                        :fingerprint   {:global {:distinct-count 285},
                                        :type   {:type/Number {:min 5.0, :max 2384.0, :avg 1000.2}}}}]
->>>>>>> 01e48ba0
                      (db/select-one-field :result_metadata Card :name card-name))))))))))
 
 (deftest saving-card-fetches-correct-metadata
@@ -704,12 +681,7 @@
 (deftest make-sure-when-updating-a-card-the-query-metadata-is-saved--if-correct-
   (let [metadata [{:base_type    :type/Integer
                    :display_name "Count Chocula"
-<<<<<<< HEAD
-                   :name         "count_chocula"
-                   :semantic_type :Semantic/Quantity}]]
-=======
                    :name         "count_chocula"}]]
->>>>>>> 01e48ba0
     (mt/with-temp Card [card]
       (with-cards-in-writeable-collection card
         ;; update the Card's query
@@ -720,12 +692,7 @@
         ;; now check the metadata that was saved in the DB
         (is (= [{:base_type    :type/Integer
                  :display_name "Count Chocula"
-<<<<<<< HEAD
-                 :name         "count_chocula"
-                 :semantic_type :Semantic/Quantity}]
-=======
                  :name         "count_chocula"}]
->>>>>>> 01e48ba0
                (db/select-one-field :result_metadata Card :id (u/the-id card))))))))
 
 (deftest make-sure-when-updating-a-card-the-correct-query-metadata-is-fetched--if-incorrect-
