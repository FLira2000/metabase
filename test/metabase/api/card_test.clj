(ns metabase.api.card-test
  "Tests for /api/card endpoints."
  (:require [cheshire.core :as json]
            [clojure.string :as str]
            [clojure.test :refer :all]
            [dk.ative.docjure.spreadsheet :as spreadsheet]
            [java-time :as t]
            [medley.core :as m]
            [metabase.api.card :as card-api]
            [metabase.api.pivots :as pivots]
            [metabase.driver.sql-jdbc.execute :as sql-jdbc.execute]
            [metabase.http-client :as http :refer :all]
            [metabase.models :refer [Card CardFavorite Collection Dashboard Database Pulse PulseCard PulseChannel
                                     PulseChannelRecipient Table ViewLog]]
            [metabase.models.permissions :as perms]
            [metabase.models.permissions-group :as perms-group]
            [metabase.query-processor :as qp]
            [metabase.query-processor.middleware.constraints :as constraints]
            [metabase.query-processor.middleware.results-metadata :as results-metadata]
            [metabase.server.middleware.util :as middleware.u]
            [metabase.test :as mt]
            [metabase.util :as u]
            [metabase.util.schema :as su]
            [schema.core :as s]
            [toucan.db :as db]
            [toucan.util.test :as tt])
  (:import java.io.ByteArrayInputStream
           java.util.UUID))

(comment card-api/keep-me)

;;; +----------------------------------------------------------------------------------------------------------------+
;;; |                                              Helper Fns & Macros                                               |
;;; +----------------------------------------------------------------------------------------------------------------+

(defn- count-base-type []
  (-> (mt/run-mbql-query venues {:aggregation [[:count]]}) :data :cols first :base_type))

(def card-defaults
  {:archived            false
   :collection_id       nil
   :collection_position nil
   :dataset_query       {}
   :description         nil
   :display             "scalar"
   :enable_embedding    false
   :embedding_params    nil
   :made_public_by_id   nil
   :public_uuid         nil
   :query_type          nil
   :cache_ttl           nil
   :result_metadata     nil})

(defn mbql-count-query
  ([]
   (mbql-count-query (mt/id) (mt/id :venues)))

  ([db-or-id table-or-id]
   {:database (u/the-id db-or-id)
    :type     :query
    :query    {:source-table (u/the-id table-or-id), :aggregation [[:count]]}}))

(defn card-with-name-and-query
  ([]
   (card-with-name-and-query (mt/random-name)))

  ([card-name]
   (card-with-name-and-query card-name (mbql-count-query)))

  ([card-name query]
   {:name                   card-name
    :display                "scalar"
    :dataset_query          query
    :visualization_settings {:global {:title nil}}}))

(defn- do-with-temp-native-card
  {:style/indent 0}
  [f]
  (mt/with-temp* [Database   [db    {:details (:details (mt/db)), :engine :h2}]
                  Table      [table {:db_id (u/the-id db), :name "CATEGORIES"}]
                  Card       [card  {:dataset_query {:database (u/the-id db)
                                                     :type     :native
                                                     :native   {:query "SELECT COUNT(*) FROM CATEGORIES;"}}}]]
    (f db card)))

(defmacro ^:private with-temp-native-card
  {:style/indent 1}
  [[db-binding card-binding] & body]
  `(do-with-temp-native-card (fn [~(or db-binding '_) ~(or card-binding '_)]
                               ~@body)))

(defn do-with-cards-in-a-collection [card-or-cards-or-ids grant-perms-fn! f]
  (mt/with-non-admin-groups-no-root-collection-perms
    (mt/with-temp Collection [collection]
      ;; put all the Card(s) in our temp `collection`
      (doseq [card-or-id (if (sequential? card-or-cards-or-ids)
                           card-or-cards-or-ids
                           [card-or-cards-or-ids])]
        (db/update! Card (u/the-id card-or-id) {:collection_id (u/the-id collection)}))
      ;; now use `grant-perms-fn!` to grant appropriate perms
      (grant-perms-fn! (perms-group/all-users) collection)
      ;; call (f)
      (f))))

(defmacro with-cards-in-readable-collection
  "Execute `body` with `card-or-cards-or-ids` added to a temporary Collection that All Users have read permissions for."
  {:style/indent 1}
  [card-or-cards-or-ids & body]
  `(do-with-cards-in-a-collection ~card-or-cards-or-ids perms/grant-collection-read-permissions! (fn [] ~@body)))

(defmacro with-cards-in-writeable-collection
  "Execute `body` with `card-or-cards-or-ids` added to a temporary Collection that All Users have *write* permissions
  for."
  {:style/indent 1}
  [card-or-cards-or-ids & body]
  `(do-with-cards-in-a-collection ~card-or-cards-or-ids perms/grant-collection-readwrite-permissions! (fn [] ~@body)))

(defn- do-with-temp-native-card-with-params {:style/indent 0} [f]
  (mt/with-temp*
    [Database   [db    {:details (:details (mt/db)), :engine :h2}]
     Table      [table {:db_id (u/the-id db), :name "VENUES"}]
     Card       [card  {:dataset_query
                        {:database (u/the-id db)
                         :type     :native
                         :native   {:query         "SELECT COUNT(*) FROM VENUES WHERE CATEGORY_ID = {{category}};"
                                    :template-tags {:category {:id           "a9001580-3bcc-b827-ce26-1dbc82429163"
                                                               :name         "category"
                                                               :display_name "Category"
                                                               :type         "number"
                                                               :required     true}}}}}]]
    (f db card)))

(defmacro ^:private with-temp-native-card-with-params {:style/indent 1} [[db-binding card-binding] & body]
  `(do-with-temp-native-card-with-params (fn [~(or db-binding '_) ~(or card-binding '_)] ~@body)))


;;; +----------------------------------------------------------------------------------------------------------------+
;;; |                                           FETCHING CARDS & FILTERING                                           |
;;; +----------------------------------------------------------------------------------------------------------------+

(defn- card-returned? [model object-or-id card-or-id]
  (contains? (set (for [card (mt/user-http-request :rasta :get 200 "card", :f model, :model_id (u/the-id object-or-id))]
                    (u/the-id card)))
             (u/the-id card-or-id)))

(deftest filter-cards-by-db-test
  (mt/with-temp* [Database [db]
                  Card     [card-1 {:database_id (mt/id)}]
                  Card     [card-2 {:database_id (u/the-id db)}]]
    (with-cards-in-readable-collection [card-1 card-2]
      (is (= true
             (card-returned? :database (mt/id) card-1)))
      (is (= false
             (card-returned? :database db        card-1)))
      (is (= true
             (card-returned? :database db        card-2))))))


(deftest authentication-test
  (is (= (get middleware.u/response-unauthentic :body) (http/client :get 401 "card")))
  (is (= (get middleware.u/response-unauthentic :body) (http/client :put 401 "card/13"))))

(deftest model-id-requied-when-f-is-database-test
  (is (= {:errors {:model_id "model_id is a required parameter when filter mode is 'database'"}}
         (mt/user-http-request :crowberto :get 400 "card" :f :database))))

(deftest filter-cards-by-table-test
  (testing "Filter cards by table"
    (mt/with-temp* [Database [db]
                    Table    [table-1  {:db_id (u/the-id db)}]
                    Table    [table-2  {:db_id (u/the-id db)}]
                    Card     [card-1   {:table_id (u/the-id table-1)}]
                    Card     [card-2   {:table_id (u/the-id table-2)}]]
      (with-cards-in-readable-collection [card-1 card-2]
        (is (= true
               (card-returned? :table (u/the-id table-1) (u/the-id card-1))))
        (is (= false
               (card-returned? :table (u/the-id table-2) (u/the-id card-1))))
        (is (= true
               (card-returned? :table (u/the-id table-2) (u/the-id card-2))))))))

;; Make sure `model_id` is required when `f` is :table
(deftest model_id-requied-when-f-is-table
  (is (= {:errors {:model_id "model_id is a required parameter when filter mode is 'table'"}}
         (mt/user-http-request :crowberto :get 400 "card", :f :table))))

(defn- do-with-card-views [card-or-id+username f]
  (let [[f] (reduce
             (fn [[f timestamp] [card-or-id username]]
               [(fn []
                  (let [card-id   (u/the-id card-or-id)
                        card-name (db/select-one-field :name Card :id card-id)]
                    (testing (format "\nCard %d %s viewed by %s on %s" card-id (pr-str card-name) username timestamp)
                      (mt/with-temp ViewLog [_ {:model     "card"
                                                :model_id  card-id
                                                :user_id   (mt/user->id username)
                                                :timestamp timestamp}]
                        (f)))))
                (t/plus timestamp (t/days 1))])
             [f (t/zoned-date-time)]
             card-or-id+username)]
    (f)))

(defmacro ^:private with-card-views [card-or-id+username & body]
  `(do-with-card-views ~(mapv vec (partition 2 card-or-id+username)) (fn [] ~@body)))

(deftest filter-by-recent-test
  (testing "GET /api/card?f=recent"
    (mt/with-temp* [Card [card-1 {:name "Card 1"}]
                    Card [card-2 {:name "Card 2"}]
                    Card [card-3 {:name "Card 3"}]
                    Card [card-4 {:name "Card 4"}]]
      ;; 3 was viewed most recently, followed by 4, then 1. Card 2 was viewed by a different user so shouldn't be
      ;; returned
      (with-card-views [card-1 :rasta
                        card-2 :trashbird
                        card-3 :rasta
                        card-4 :rasta
                        card-3 :rasta]
        (with-cards-in-readable-collection [card-1 card-2 card-3 card-4]
          (testing "\nShould return cards that were recently viewed by current user only"
            (is (= ["Card 3"
                    "Card 4"
                    "Card 1"]
                   (map :name (mt/user-http-request :rasta :get 200 "card", :f :recent))))))))))

(deftest filter-by-popular-test
  (testing "GET /api/card?f=popular"
    (mt/with-temp* [Card [card-1 {:name "Card 1"}]
                    Card [card-2 {:name "Card 2"}]
                    Card [card-3 {:name "Card 3"}]]
      ;; 3 entries for card 3, 2 for card 2, none for card 1,
      (with-card-views [card-3 :rasta
                        card-2 :trashbird
                        card-2 :rasta
                        card-3 :crowberto
                        card-3 :rasta]
        (with-cards-in-readable-collection [card-1 card-2 card-3]
          (testing (str "`f=popular` should return cards sorted by number of ViewLog entries for all users; cards with "
                        "no entries should be excluded")
            (is (= ["Card 3"
                    "Card 2"]
                   (map :name (mt/user-http-request :rasta :get 200 "card", :f :popular))))))))))

(deftest filter-by-archived-test
  (testing "GET /api/card?f=archived"
    (mt/with-temp* [Card [card-1 {:name "Card 1"}]
                    Card [card-2 {:name "Card 2", :archived true}]
                    Card [card-3 {:name "Card 3", :archived true}]]
      (with-cards-in-readable-collection [card-1 card-2 card-3]
        (is (= #{"Card 2" "Card 3"}
               (set (map :name (mt/user-http-request :rasta :get 200 "card", :f :archived))))
            "The set of Card returned with f=archived should be equal to the set of archived cards")))))

(deftest filter-by-fav-test
  (testing "Filter by `fav`"
    (mt/with-temp* [Card         [card-1 {:name "Card 1"}]
                    Card         [card-2 {:name "Card 2"}]
                    Card         [card-3 {:name "Card 3"}]
                    CardFavorite [_ {:card_id (u/the-id card-1), :owner_id (mt/user->id :rasta)}]
                    CardFavorite [_ {:card_id (u/the-id card-2), :owner_id (mt/user->id :crowberto)}]]
      (with-cards-in-readable-collection [card-1 card-2 card-3]
        (is (= [{:name "Card 1", :favorite true}]
               (for [card (mt/user-http-request :rasta :get 200 "card", :f :fav)]
                 (select-keys card [:name :favorite]))))))))


;;; +----------------------------------------------------------------------------------------------------------------+
;;; |                                        CREATING A CARD (POST /api/card)                                        |
;;; +----------------------------------------------------------------------------------------------------------------+

;;
(deftest create-a-card
  (testing "POST /api/card"
    (testing "Test that we can create a new Card"
      (mt/with-non-admin-groups-no-root-collection-perms
        (mt/with-temp Collection [collection]
          (perms/grant-collection-readwrite-permissions! (perms-group/all-users) collection)
          (mt/with-model-cleanup [Card]
            (let [card (assoc (card-with-name-and-query (mt/random-name)
                                                        (mbql-count-query (mt/id) (mt/id :venues)))
                              :collection_id (u/the-id collection))]
              (is (= (merge
                      card-defaults
                      {:name                   (:name card)
                       :collection_id          true
                       :collection             true
                       :creator_id             (mt/user->id :rasta)
                       :dataset_query          true
                       :query_type             "query"
                       :visualization_settings {:global {:title nil}}
                       :database_id            true
                       :table_id               true
                       :can_write              true
                       :dashboard_count        0
                       :result_metadata        true
                       :creator                (merge
                                                (select-keys (mt/fetch-user :rasta) [:id :date_joined :last_login :locale])
                                                {:common_name  "Rasta Toucan"
                                                 :is_superuser false
                                                 :last_name    "Toucan"
                                                 :first_name   "Rasta"
                                                 :email        "rasta@metabase.com"})})
                     (-> (mt/user-http-request :rasta :post 200 "card" card)
                         (dissoc :created_at :updated_at :id)
                         (update :table_id integer?)
                         (update :database_id integer?)
                         (update :collection_id integer?)
                         (update :dataset_query map?)
                         (update :collection map?)
                         (update :result_metadata (partial every? map?))
                         (update :creator dissoc :is_qbnewb)))))))))))

(deftest save-empty-card-test
  (testing "POST /api/card"
    (testing "Should be able to save an empty Card"
      (doseq [[query-description query] {"native query"
                                         (mt/native-query {:query "SELECT * FROM VENUES WHERE false;"})

                                         "MBQL query"
                                         (mt/mbql-query venues {:filter [:= $id 0]})}]
        (testing query-description
          (mt/with-model-cleanup [Card]
            (testing "without result metadata"
              (is (schema= {:id       su/IntGreaterThanZero
                            s/Keyword s/Any}
                           (mt/user-http-request :rasta :post 200 "card"
                                                 (merge (tt/with-temp-defaults Card)
                                                        {:dataset_query query})))))
            (let [metadata (-> (qp/process-query query)
                               :data
                               :results_metadata
                               :columns)]
              (testing (format "with result metadata\n%s" (u/pprint-to-str metadata))
                (is (some? metadata))
                (is (schema= {:id       su/IntGreaterThanZero
                              s/Keyword s/Any}
                             (mt/user-http-request :rasta :post 200 "card"
                                                   (merge (tt/with-temp-defaults Card)
                                                          {:dataset_query   query
                                                           :result_metadata metadata}))))))))))))

(deftest saving-card-saves-query-metadata
  (testing "Make sure when saving a Card the query metadata is saved (if correct)"
    (mt/with-non-admin-groups-no-root-collection-perms
      (let [metadata  [{:base_type    :type/Integer
                        :display_name "Count Chocula"
                        :name         "count_chocula"
                        :semantic_type :type/Number}]
            card-name (mt/random-name)]
        (mt/with-temp Collection [collection]
          (perms/grant-collection-readwrite-permissions! (perms-group/all-users) collection)
          (mt/with-model-cleanup [Card]
            ;; create a card with the metadata
            (mt/user-http-request :rasta :post 200 "card" (assoc (card-with-name-and-query card-name)
                                                                 :collection_id      (u/the-id collection)
                                                                 :result_metadata    metadata
                                                                 :metadata_checksum  (#'results-metadata/metadata-checksum metadata)))
            ;; now check the metadata that was saved in the DB
            (is (= [{:base_type    :type/Integer
                     :display_name "Count Chocula"
                     :name         "count_chocula"
                     :semantic_type :type/Number}]
                   (db/select-one-field :result_metadata Card :name card-name)))))))))

(deftest save-card-with-empty-result-metadata-test
  (testing "we should be able to save a Card if the `result_metadata` is *empty* (but not nil) (#9286)"
    (mt/with-model-cleanup [Card]
      (is (schema= {:result_metadata (s/eq [])
                    s/Keyword s/Any}
                   (mt/user-http-request :rasta :post 200 "card" (assoc (card-with-name-and-query)
                                                                        :result_metadata    []
                                                                        :metadata_checksum  (#'results-metadata/metadata-checksum []))))))))

(defn- fingerprint-integers->doubles
  "Converts the min/max fingerprint values to doubles so simulate how the FE will change the metadata when POSTing a
  new card"
  [metadata]
  (update metadata :fingerprint (fn [fingerprint] (-> fingerprint
                                                      (update-in [:type :type/Number :min] double)
                                                      (update-in [:type :type/Number :max] double)))))

(deftest ints-returned-as-floating-point
  (testing (str "When integer values are passed to the FE, they will be returned as floating point values. Our hashing "
                "should ensure that integer and floating point values hash the same so we don't needlessly rerun the "
                "query"))
  (mt/with-non-admin-groups-no-root-collection-perms
    (let [metadata  [{:base_type    :type/Integer
                      :display_name "Count Chocula"
                      :name         "count_chocula"
                      :semantic_type :type/Number
                      :fingerprint  {:global {:distinct-count 285},
                                     :type {:type/Number {:min 5, :max 2384, :avg 1000.2}}}}]
          card-name (mt/random-name)]
      (mt/with-temp Collection [collection]
        (perms/grant-collection-readwrite-permissions! (perms-group/all-users) collection)
        ;; shouldn't actually need to run the query
        (mt/throw-if-called sql-jdbc.execute/execute-query!
          (mt/with-model-cleanup [Card]
            ;; create a card with the metadata
            (mt/user-http-request :rasta :post 200 "card"
                                  (assoc (card-with-name-and-query card-name)
                                         :collection_id      (u/the-id collection)
                                         :result_metadata    (map fingerprint-integers->doubles metadata)
                                         :metadata_checksum  (#'results-metadata/metadata-checksum metadata)))
            (testing "check the metadata that was saved in the DB"
              (is (= [{:base_type    :type/Integer
                       :display_name "Count Chocula"
                       :name         "count_chocula"
                       :semantic_type :type/Number
                       :fingerprint  {:global {:distinct-count 285}
                                      :type   {:type/Number {:min 5.0, :max 2384.0, :avg 1000.2}}}}]
                     (db/select-one-field :result_metadata Card :name card-name))))))))))

(deftest saving-card-fetches-correct-metadata
  (testing "make sure when saving a Card the correct query metadata is fetched (if incorrect)"
    (mt/with-non-admin-groups-no-root-collection-perms
      (let [metadata  [{:base_type    :type/BigInteger
                        :display_name "Count Chocula"
                        :name         "count_chocula"
                        :semantic_type :type/Quantity}]
            card-name (mt/random-name)]
        (mt/with-temp Collection [collection]
          (perms/grant-collection-readwrite-permissions! (perms-group/all-users) collection)
          (mt/with-model-cleanup [Card]
            ;; should NOT need to run the query again
            (mt/throw-if-called sql-jdbc.execute/execute-query!
              (mt/user-http-request :rasta :post 200 "card"
                                    (assoc (card-with-name-and-query card-name)
                                           :collection_id      (u/the-id collection)
                                           :result_metadata    metadata
                                           ;; bad checksum
                                           :metadata_checksum  "ABCDEF"))
              (testing "check the correct metadata was fetched and was saved in the DB"
                (is (= [{:base_type     :type/BigInteger
                         :display_name  "Count"
                         :name          "count"
                         :semantic_type :type/Number
                         :field_ref     [:aggregation 0]
                         :source        :aggregation}]
                       (db/select-one-field :result_metadata Card :name card-name)))))))))))

(deftest fetch-results-metadata-test
  (testing "Check that the generated query to fetch the query result metadata includes user information in the generated query"
    (mt/with-non-admin-groups-no-root-collection-perms
      (let [metadata  [{:base_type    :type/Integer
                        :display_name "Count Chocula"
                        :name         "count_chocula"
                        :semantic_type :type/Quantity}]
            card-name (mt/random-name)]
        (mt/with-temp Collection [collection]
          (perms/grant-collection-readwrite-permissions! (perms-group/all-users) collection)
          (mt/with-model-cleanup [Card]
            ;; Rebind the `execute-statement!` function so that we can capture the generated SQL and inspect it
            (let [orig       (var-get #'sql-jdbc.execute/execute-statement!)
                  sql-result (atom nil)]
              (with-redefs [sql-jdbc.execute/execute-statement!
                            (fn [driver stmt sql]
                              (reset! sql-result sql)
<<<<<<< HEAD
                              (orig driver conn sql params))
                            ;; make `query->expected-cols` stop working so we're FORCED to run the query to get cols
                            ;; (as if this was a NATIVE query)
                            qp/query->expected-cols (fn [_] (throw (ex-info "OOPS" {})))]
=======
                              (orig driver stmt sql))]
>>>>>>> 6b8ddc84
                ;; create a card with the metadata
                (mt/user-http-request :rasta :post 200 "card"
                                      (assoc (card-with-name-and-query card-name)
                                             :collection_id      (u/the-id collection)
                                             :result_metadata    metadata
                                             :metadata_checksum  "ABCDEF"))) ; bad checksum
              (testing "check the correct metadata was fetched and was saved in the DB"
                (is (= [{:base_type    :type/BigInteger
                         :semantic_type :type/Quantity
                         :name         "count"
                         :display_name "Count"
                         :field_ref    [:aggregation 0]}]
                       (->> (db/select-one-field :result_metadata Card :name card-name)
                            (map #(dissoc % :fingerprint))))))
              (testing "Was the user id found in the generated SQL?"
                (is (when-let [s @sql-result]
                      (re-find (re-pattern (str "userID: " (mt/user->id :rasta)))
                               s)))))))))))

(deftest create-card-with-collection-position
  (testing "Make sure we can create a Card with a Collection position"
    (mt/with-non-admin-groups-no-root-collection-perms
      (let [card-name (mt/random-name)]
        (mt/with-temp Collection [collection]
          (perms/grant-collection-readwrite-permissions! (perms-group/all-users) collection)
          (mt/with-model-cleanup [Card]
            (is (schema= {:collection_id       (s/eq (u/the-id collection))
                          :collection_position (s/eq 1)
                          :name                (s/eq card-name)
                          s/Keyword            s/Any}
                         (mt/user-http-request :rasta :post 200 "card"
                                               (assoc (card-with-name-and-query card-name)
                                                      :collection_id (u/the-id collection), :collection_position 1))))
            (is (schema= {:collection_id       (s/eq (u/the-id collection))
                          :collection_position (s/eq 1)
                          s/Keyword            s/Any}
                         (db/select-one Card :name card-name)))))))))

(deftest need-permission-for-collection
  (testing "You need to have Collection permissions to create a Card in a Collection"
    (mt/with-non-admin-groups-no-root-collection-perms
      (let [card-name (mt/random-name)]
        (mt/with-temp Collection [collection]
          (mt/with-model-cleanup [Card]
            (mt/user-http-request :rasta :post 403 "card"
                                  (assoc (card-with-name-and-query card-name)
                                         :collection_id (u/the-id collection)
                                         :collection_position 1))
            (is (nil? (some-> (db/select-one [Card :collection_id :collection_position] :name card-name)
                              (update :collection_id (partial = (u/the-id collection))))))))))))

;;; +----------------------------------------------------------------------------------------------------------------+
;;; |                                            FETCHING A SPECIFIC CARD                                            |
;;; +----------------------------------------------------------------------------------------------------------------+

(deftest fetch-card-test
  (testing "GET /api/card/:id"
    (mt/with-non-admin-groups-no-root-collection-perms
      (mt/with-temp* [Collection [collection]
                      Card       [card {:collection_id (u/the-id collection)
                                        :dataset_query (mt/mbql-query venues)}]]
        (testing "You have to have Collection perms to fetch a Card"
          (is (= "You don't have permissions to do that."
                 (mt/user-http-request :rasta :get 403 (str "card/" (u/the-id card))))))

        (testing "Should be able to fetch the Card if you have Collection read perms"
          (perms/grant-collection-read-permissions! (perms-group/all-users) collection)
          (is (= (merge
                  card-defaults
                  (select-keys card [:id :name :created_at :updated_at])
                  {:dashboard_count        0
                   :creator_id             (mt/user->id :rasta)
                   :creator                (merge
                                            (select-keys (mt/fetch-user :rasta) [:id :date_joined :last_login])
                                            {:common_name  "Rasta Toucan"
                                             :is_superuser false
                                             :is_qbnewb    true
                                             :last_name    "Toucan"
                                             :first_name   "Rasta"
                                             :email        "rasta@metabase.com"})
                   :dataset_query          (mt/obj->json->obj (:dataset_query card))
                   :display                "table"
                   :query_type             "query"
                   :visualization_settings {}
                   :can_write              false
                   :database_id            (mt/id) ; these should be inferred from the dataset_query
                   :table_id               (mt/id :venues)
                   :collection_id          (u/the-id collection)
                   :collection             (into {} collection)
                   :result_metadata        (mt/obj->json->obj (:result_metadata card))})
                 (mt/user-http-request :rasta :get 200 (str "card/" (u/the-id card))))))))))

;;; +----------------------------------------------------------------------------------------------------------------+
;;; |                                                UPDATING A CARD                                                 |
;;; +----------------------------------------------------------------------------------------------------------------+


(deftest updating-a-card-that-doesnt-exist-should-give-a-404
  (is (= "Not found."
         (mt/user-http-request :crowberto :put 404 "card/12345"))))

(deftest test-that-we-can-edit-a-card
  (mt/with-temp Card [card {:name "Original Name"}]
    (with-cards-in-writeable-collection card
      (is (= "Original Name"
             (db/select-one-field :name Card, :id (u/the-id card))))
      (mt/user-http-request :rasta :put 200 (str "card/" (u/the-id card)) {:name "Updated Name"})
      (is (= "Updated Name"
             (db/select-one-field :name Card, :id (u/the-id card)))))))

(deftest can-we-update-a-card-s-archived-status-
  (mt/with-temp Card [card]
    (with-cards-in-writeable-collection card
      (let [archived?     (fn [] (:archived (Card (u/the-id card))))
            set-archived! (fn [archived]
                            (mt/user-http-request :rasta :put 200 (str "card/" (u/the-id card)) {:archived archived})
                            (archived?))]
        (is (= false
               (archived?)))
        (is (= true
               (set-archived! true)))
        (is (= false
               (set-archived! false)))))))

(deftest we-shouldn-t-be-able-to-update-archived-status-if-we-don-t-have-collection--write--perms
  (is (= "You don't have permissions to do that."
         (mt/with-non-admin-groups-no-root-collection-perms
           (mt/with-temp* [Collection [collection]
                           Card       [card {:collection_id (u/the-id collection)}]]
             (perms/grant-collection-read-permissions! (perms-group/all-users) collection)
             (mt/user-http-request :rasta :put 403 (str "card/" (u/the-id card)) {:archived true}))))))

;; Can we clear the description of a Card? (#4738)
(deftest can-we-clear-the-description-of-a-card----4738-
  (is (nil? (mt/with-temp Card [card {:description "What a nice Card"}]
              (with-cards-in-writeable-collection card
                (mt/user-http-request :rasta :put 200 (str "card/" (u/the-id card)) {:description nil})
                (db/select-one-field :description Card :id (u/the-id card)))))))

(deftest description-should-be-blankable-as-well
  (mt/with-temp Card [card {:description "What a nice Card"}]
    (with-cards-in-writeable-collection card
      (mt/user-http-request :rasta :put 200 (str "card/" (u/the-id card)) {:description ""})
      (is (= ""
             (db/select-one-field :description Card :id (u/the-id card)))))))

(deftest update-embedding-params-test
  (testing "PUT /api/card/:id"
    (mt/with-temp Card [card]
      (testing "If embedding is disabled, even an admin should not be allowed to update embedding params"
        (mt/with-temporary-setting-values [enable-embedding false]
          (is (= "Embedding is not enabled."
                 (mt/user-http-request :crowberto :put 400 (str "card/" (u/the-id card))
                                       {:embedding_params {:abc "enabled"}})))))

      (mt/with-temporary-setting-values [enable-embedding true]
        (testing "Non-admin should not be allowed to update Card's embedding parms"
          (is (= "You don't have permissions to do that."
                 (mt/user-http-request :rasta :put 403 (str "card/" (u/the-id card))
                                       {:embedding_params {:abc "enabled"}}))))

        (testing "Admin should be able to update Card's embedding params"
          (mt/user-http-request :crowberto :put 200 (str "card/" (u/the-id card))
                                {:embedding_params {:abc "enabled"}})
          (is (= {:abc "enabled"}
                 (db/select-one-field :embedding_params Card :id (u/the-id card)))))))))

(deftest make-sure-when-updating-a-card-the-query-metadata-is-saved--if-correct-
  (let [metadata [{:base_type    :type/Integer
                   :display_name "Count Chocula"
                   :name         "count_chocula"
                   :semantic_type :type/Number}]]
    (mt/with-temp Card [card]
      (with-cards-in-writeable-collection card
        ;; update the Card's query
        (mt/user-http-request :rasta :put 200 (str "card/" (u/the-id card))
                              {:dataset_query     (mbql-count-query)
                               :result_metadata   metadata
                               :metadata_checksum (#'results-metadata/metadata-checksum metadata)})
        ;; now check the metadata that was saved in the DB
        (is (= [{:base_type    :type/Integer
                 :display_name "Count Chocula"
                 :name         "count_chocula"
                 :semantic_type :type/Number}]
               (db/select-one-field :result_metadata Card :id (u/the-id card))))))))

(deftest make-sure-when-updating-a-card-the-correct-query-metadata-is-fetched--if-incorrect-
  (let [metadata [{:base_type    :type/BigInteger
                   :display_name "Count Chocula"
                   :name         "count_chocula"
                   :semantic_type :type/Quantity}]]
    (mt/with-temp Card [card]
      (with-cards-in-writeable-collection card
        ;; update the Card's query
        (mt/throw-if-called sql-jdbc.execute/execute-query!
          (mt/user-http-request :rasta :put 200 (str "card/" (u/the-id card))
                                {:dataset_query     (mbql-count-query)
                                 :result_metadata   metadata
                                 :metadata_checksum "ABC123"}) ; invalid checksum
          ;; now check the metadata that was saved in the DB
          ;;
          ;; shouldn't have a fingerprint, because it only gets one if it runs the query, and it shouldn't need to.
          (is (= [{:base_type     :type/BigInteger
                   :display_name  "Count"
                   :name          "count"
                   :semantic_type :type/Number
                   :source        :aggregation
                   :field_ref     [:aggregation 0]}]
                 (db/select-one-field :result_metadata Card :id (u/the-id card)))))))))

(deftest can-we-change-the-collection-position-of-a-card-
  (mt/with-temp Card [card]
    (with-cards-in-writeable-collection card
      (mt/user-http-request :rasta :put 200 (str "card/" (u/the-id card))
                            {:collection_position 1})
      (is (= 1
             (db/select-one-field :collection_position Card :id (u/the-id card)))))))

(deftest ---and-unset--unpin--it-as-well-
  (mt/with-temp Card [card {:collection_position 1}]
    (with-cards-in-writeable-collection card
      (mt/user-http-request :rasta :put 200 (str "card/" (u/the-id card))
                            {:collection_position nil})
      (is (= nil
             (db/select-one-field :collection_position Card :id (u/the-id card)))))))

(deftest ---we-shouldn-t-be-able-to-if-we-don-t-have-permissions-for-the-collection
  (mt/with-non-admin-groups-no-root-collection-perms
    (mt/with-temp* [Collection [collection]
                    Card       [card {:collection_id (u/the-id collection)}]]
      (mt/user-http-request :rasta :put 403 (str "card/" (u/the-id card))
                            {:collection_position 1})
      (is (= nil
             (db/select-one-field :collection_position Card :id (u/the-id card)))))))

(deftest gets-a-card
  (mt/with-non-admin-groups-no-root-collection-perms
    (mt/with-temp* [Collection [collection]
                    Card       [card {:collection_id (u/the-id collection), :collection_position 1}]]
      (mt/user-http-request :rasta :put 403 (str "card/" (u/the-id card))
                            {:collection_position nil})
      (is (= 1
             (db/select-one-field :collection_position Card :id (u/the-id card)))))))


;;; +----------------------------------------------------------------------------------------------------------------+
;;; |                                        Updating the positions of stuff                                         |
;;; +----------------------------------------------------------------------------------------------------------------+

(defn- name->position [results]
  (zipmap (map :name results)
          (map :collection_position results)))

(defn get-name->collection-position
  "Call the collection endpoint for `collection-id` as `user-kwd`. Will return a map with the names of the items as
  keys and their position as the value"
  [user-kwd collection-or-collection-id]
  (name->position (mt/user-http-request user-kwd :get 200
                                        (format "collection/%s/items" (u/the-id collection-or-collection-id)))))

(defmacro with-ordered-items
  "Macro for creating many sequetial collection_position model instances, putting each in `collection`"
  [collection model-and-name-syms & body]
  `(mt/with-temp* ~(vec (mapcat (fn [idx [model-instance name-sym]]
                                  [model-instance [name-sym {:name                (name name-sym)
                                                             :collection_id       `(u/the-id ~collection)
                                                             :collection_position idx}]])
                                (iterate inc 1)
                                (partition-all 2 model-and-name-syms)))
     (testing (format "\nWith ordered items in Collection %d: %s"
                      (u/the-id ~collection)
                      ~(str/join ", " (for [[model symb] (partition-all 2 model-and-name-syms)]
                                        (format "%s %s" (name model) (name symb)))))
       ~@body)))

(deftest check-to-make-sure-we-can-move-a-card-in-a-collection-of-just-cards
  (mt/with-non-admin-groups-no-root-collection-perms
    (mt/with-temp Collection [collection]
      (with-ordered-items collection [Card a
                                      Card b
                                      Card c
                                      Card d]
        (perms/grant-collection-readwrite-permissions! (perms-group/all-users) collection)
        (mt/user-http-request :rasta :put 200 (str "card/" (u/the-id c))
                              {:collection_position 1})
        (is (= {"c" 1
                "a" 2
                "b" 3
                "d" 4}
               (get-name->collection-position :rasta collection)))))))

(deftest add-new-card-update-positions-test
  (testing "POST /api/card"
    (mt/with-non-admin-groups-no-root-collection-perms
      (mt/with-temp Collection [collection]
        (perms/grant-collection-readwrite-permissions! (perms-group/all-users) collection)
        (doseq [{:keys [message position expected]}
                [{:message  (str "Add a new card to an existing collection at position 1, will cause all existing "
                                 "positions to increment by 1")
                  :position 1
                  :expected {"d" 1
                             "a" 2
                             "b" 3
                             "c" 4}}
                 {:message  "Add new card in the middle, should only increment positions of objects that come after"
                  :position 2
                  :expected {"a" 1
                             "d" 2
                             "b" 3
                             "c" 4}}
                 {:message  "Add new card to end, shouldn't affect positions of other objects"
                  :position 4
                  :expected {"a" 1
                             "b" 2
                             "c" 3
                             "d" 4}}
                 {:message  (str "When adding a new Card to a Collection that does not have a position, it should not "
                                 "change positions of other objects")
                  :position nil
                  :expected {"a" 1
                             "b" 2
                             "c" 3
                             "d" nil}}]]
          (testing (str "\n" message)
            (with-ordered-items collection [Dashboard a
                                            Pulse     b
                                            Card      c]
              (testing "Original collection, before adding the new card"
                (is (= {"a" 1
                        "b" 2
                        "c" 3}
                       (get-name->collection-position :rasta collection))))
              (mt/with-model-cleanup [Card]
                (mt/user-http-request :rasta :post 200 "card"
                                      (merge (card-with-name-and-query "d")
                                             {:collection_id       (u/the-id collection)
                                              :collection_position position}))
                (is (= expected
                       (get-name->collection-position :rasta collection)))))))))))

(deftest move-existing-card-update-positions-test
  (testing "PUT /api/card/:id"
    (mt/with-non-admin-groups-no-root-collection-perms
      (mt/with-temp Collection [collection]
        (perms/grant-collection-readwrite-permissions! (perms-group/all-users) collection)
        (doseq [{:keys [message position expected]}
                [{:message  "Move existing Card to front"
                  :position 1
                  :expected {"d" 1
                             "a" 2
                             "b" 3
                             "c" 4
                             "e" 5
                             "f" 6}}
                 {:message  "Move existing Card to end"
                  :position 6
                  :expected {"a" 1
                             "b" 2
                             "c" 3
                             "e" 4
                             "f" 5
                             "d" 6}}
                 {:message  (str "When setting Collection position to nil, positions of other things should be adjusted "
                                 "accordingly")
                  :position nil
                  :expected {"a" 1
                             "b" 2
                             "c" 3
                             "e" 4
                             "f" 5
                             "d" nil}}]]
          (testing (str "\n" message)
            (with-ordered-items collection [Dashboard a
                                            Dashboard b
                                            Card      c
                                            Card      d
                                            Pulse     e
                                            Pulse     f]
              (testing "Original collection, before moving the Card"
                (is (= {"a" 1
                        "b" 2
                        "c" 3
                        "d" 4
                        "e" 5
                        "f" 6}
                       (get-name->collection-position :rasta collection))))
              (mt/user-http-request :rasta :put 200 (str "card/" (u/the-id d))
                                    {:collection_position position, :collection_id (u/the-id collection)})
              (is (= expected
                     (get-name->collection-position :rasta collection))))))))))

(deftest give-existing-card-a-position-test
  (testing "Give an existing Card without a `:collection_position` a position, and things should be adjusted accordingly"
    (mt/with-non-admin-groups-no-root-collection-perms
      (mt/with-temp* [Collection [{coll-id :id :as collection}]
                      Card       [_ {:name "a", :collection_id coll-id, :collection_position 1}]
                      ;; Card b does not start with a collection_position
                      Card       [b {:name "b", :collection_id coll-id}]
                      Dashboard  [_ {:name "c", :collection_id coll-id, :collection_position 2}]
                      Card       [_ {:name "d", :collection_id coll-id, :collection_position 3}]]
        (perms/grant-collection-readwrite-permissions! (perms-group/all-users) collection)
        (mt/user-http-request :rasta :put 200 (str "card/" (u/the-id b))
                              {:collection_position 2})
        (is (= {"a" 1
                "b" 2
                "c" 3
                "d" 4}
               (get-name->collection-position :rasta coll-id)))))))

(deftest change-collections-update-positions-test
  (testing (str "Change the Collection the Card is in, leave the position, should cause old and new collection to have "
                "their positions updated")
    (mt/with-non-admin-groups-no-root-collection-perms
      (mt/with-temp* [Collection [collection-1]
                      Collection [collection-2]]
        (with-ordered-items collection-1 [Dashboard a
                                          Card      b
                                          Pulse     c
                                          Dashboard d]
          (with-ordered-items collection-2 [Pulse     e
                                            Card      f
                                            Card      g
                                            Dashboard h]
            (perms/grant-collection-readwrite-permissions! (perms-group/all-users) collection-1)
            (perms/grant-collection-readwrite-permissions! (perms-group/all-users) collection-2)
            (mt/user-http-request :rasta :put 200 (str "card/" (u/the-id f))
                                  {:collection_id (u/the-id collection-1)})
            (testing "Dest collection should get updated positions"
              (is (= {"a" 1
                      "f" 2
                      "b" 3
                      "c" 4
                      "d" 5}
                     (get-name->collection-position :rasta collection-1))))
            (testing "Original collection should get updated positions"
              (is (= {"e" 1
                      "g" 2
                      "h" 3}
                     (get-name->collection-position :rasta collection-2))))))))))

(deftest change-both-collection-and-position-test
  (testing "Change the collection and the position, causing both collections and the updated card to have their order changed"
    (mt/with-non-admin-groups-no-root-collection-perms
      (mt/with-temp* [Collection [collection-1]
                      Collection [collection-2]]
        (with-ordered-items collection-1 [Pulse     a
                                          Pulse     b
                                          Dashboard c
                                          Dashboard d]
          (with-ordered-items collection-2 [Dashboard e
                                            Dashboard f
                                            Pulse     g
                                            Card      h]
            (perms/grant-collection-readwrite-permissions! (perms-group/all-users) collection-1)
            (perms/grant-collection-readwrite-permissions! (perms-group/all-users) collection-2)
            (mt/user-http-request :rasta :put 200 (str "card/" (u/the-id h))
                                  {:collection_position 1, :collection_id (u/the-id collection-1)})
            (is (= {"h" 1
                    "a" 2
                    "b" 3
                    "c" 4
                    "d" 5}
                   (get-name->collection-position :rasta collection-1)))
            (is (= {"e" 1
                    "f" 2
                    "g" 3}
                   (get-name->collection-position :rasta collection-2)))))))))


;;; +----------------------------------------------------------------------------------------------------------------+
;;; |                                        Card updates that impact alerts                                         |
;;; +----------------------------------------------------------------------------------------------------------------+

(defn- rasta-alert-not-working [body-map]
  (mt/email-to :rasta {:subject "One of your alerts has stopped working"
                       :body    body-map}))

(defn- crowberto-alert-not-working [body-map]
  (mt/email-to :crowberto {:subject "One of your alerts has stopped working"
                           :body    body-map}))

(deftest alert-deletion-test
  (doseq [{:keys [message card expected-email f]}
          [{:message        "Archiving a Card should trigger Alert deletion"
            :expected-email "the question was archived by Rasta Toucan"
            :f              (fn [{:keys [card]}]
                              (mt/user-http-request :rasta :put 200 (str "card/" (u/the-id card)) {:archived true}))}
           {:message        "Validate changing a display type triggers alert deletion"
            :card           {:display :table}
            :expected-email "the question was edited by Rasta Toucan"
            :f              (fn [{:keys [card]}]
                              (mt/user-http-request :rasta :put 200 (str "card/" (u/the-id card)) {:display :line}))}
           {:message        "Changing the display type from line to table should force a delete"
            :card           {:display :line}
            :expected-email "the question was edited by Rasta Toucan"
            :f              (fn [{:keys [card]}]
                              (mt/user-http-request :rasta :put 200 (str "card/" (u/the-id card)) {:display :table}))}
           {:message        "Removing the goal value will trigger the alert to be deleted"
            :card           {:display                :line
                             :visualization_settings {:graph.goal_value 10}}
            :expected-email "the question was edited by Rasta Toucan"
            :f              (fn [{:keys [card]}]
                              (mt/user-http-request :rasta :put 200 (str "card/" (u/the-id card)) {:visualization_settings {:something "else"}}))}
           {:message        "Adding an additional breakout will cause the alert to be removed"
            :card           {:display                :line
                             :visualization_settings {:graph.goal_value 10}
                             :dataset_query          (assoc-in
                                                      (mbql-count-query (mt/id) (mt/id :checkins))
                                                      [:query :breakout]
                                                      [[:field
                                                        (mt/id :checkins :date)
                                                        {:temporal-unit :hour}]])}
            :expected-email "the question was edited by Crowberto Corv"
            :f              (fn [{:keys [card]}]
                              (mt/user-http-request :crowberto :put 200 (str "card/" (u/the-id card))
                                                    {:dataset_query (assoc-in (mbql-count-query (mt/id) (mt/id :checkins))
                                                                              [:query :breakout] [[:datetime-field (mt/id :checkins :date) "hour"]
                                                                                                  [:datetime-field (mt/id :checkins :date) "minute"]])}))}]]
    (testing message
      (mt/with-temp* [Card                  [card  card]
                      Pulse                 [pulse {:alert_condition  "rows"
                                                    :alert_first_only false
                                                    :creator_id       (mt/user->id :rasta)
                                                    :name             "Original Alert Name"}]

                      PulseCard             [_     {:pulse_id (u/the-id pulse)
                                                    :card_id  (u/the-id card)
                                                    :position 0}]
                      PulseChannel          [pc    {:pulse_id (u/the-id pulse)}]
                      PulseChannelRecipient [_     {:user_id          (mt/user->id :crowberto)
                                                    :pulse_channel_id (u/the-id pc)}]
                      PulseChannelRecipient [_     {:user_id          (mt/user->id :rasta)
                                                    :pulse_channel_id (u/the-id pc)}]]
        (with-cards-in-writeable-collection card
          (mt/with-fake-inbox
            (u/with-timeout 5000
              (mt/with-expected-messages 2
                (f {:card card})))
            (is (= (merge (crowberto-alert-not-working {expected-email true})
                          (rasta-alert-not-working     {expected-email true}))
                   (mt/regex-email-bodies (re-pattern expected-email)))
                (format "Email containing %s should have been sent to Crowberto and Rasta" (pr-str expected-email)))
            (is (= nil
                   (Pulse (u/the-id pulse)))
                "Alert should have been deleted")))))))

(deftest changing-the-display-type-from-line-to-area-bar-is-fine-and-doesnt-delete-the-alert
  (is (= {:emails-1 {}
          :pulse-1  true
          :emails-2 {}
          :pulse-2  true}
         (mt/with-temp* [Card                  [card  {:display                :line
                                                       :visualization_settings {:graph.goal_value 10}}]
                         Pulse                 [pulse {:alert_condition  "goal"
                                                       :alert_first_only false
                                                       :creator_id       (mt/user->id :rasta)
                                                       :name             "Original Alert Name"}]
                         PulseCard             [_     {:pulse_id (u/the-id pulse)
                                                       :card_id  (u/the-id card)
                                                       :position 0}]
                         PulseChannel          [pc    {:pulse_id (u/the-id pulse)}]
                         PulseChannelRecipient [_     {:user_id          (mt/user->id :rasta)
                                                       :pulse_channel_id (u/the-id pc)}]]
           (with-cards-in-writeable-collection card
             (mt/with-fake-inbox
               (array-map
                :emails-1 (do
                            (mt/user-http-request :rasta :put 200 (str "card/" (u/the-id card)) {:display :area})
                            (mt/regex-email-bodies #"the question was edited by Rasta Toucan"))
                :pulse-1  (boolean (Pulse (u/the-id pulse)))
                :emails-2 (do
                            (mt/user-http-request :rasta :put 200 (str "card/" (u/the-id card)) {:display :bar})
                            (mt/regex-email-bodies #"the question was edited by Rasta Toucan"))
                :pulse-2  (boolean (Pulse (u/the-id pulse))))))))))

;;; +----------------------------------------------------------------------------------------------------------------+
;;; |                                          DELETING A CARD (DEPRECATED)                                          |
;;; +----------------------------------------------------------------------------------------------------------------+
;; Deprecated because you're not supposed to delete cards anymore. Archive them instead

(deftest check-that-we-can-delete-a-card
  (is (nil? (mt/with-temp Card [card]
              (with-cards-in-writeable-collection card
                (mt/user-http-request :rasta :delete 204 (str "card/" (u/the-id card)))
                (Card (u/the-id card)))))))

;; deleting a card that doesn't exist should return a 404 (#1957)
(deftest deleting-a-card-that-doesnt-exist-should-return-a-404---1957-
  (is (= "Not found."
         (mt/user-http-request :crowberto :delete 404 "card/12345"))))


;;; +----------------------------------------------------------------------------------------------------------------+
;;; |                                                   FAVORITING                                                   |
;;; +----------------------------------------------------------------------------------------------------------------+

;; Helper Functions
(defn- fave? [card]
  (db/exists? CardFavorite, :card_id (u/the-id card), :owner_id (mt/user->id :rasta)))

(defn- fave! [card]
  (mt/user-http-request :rasta :post 200 (format "card/%d/favorite" (u/the-id card))))

(defn- unfave! [card]
  (mt/user-http-request :rasta :delete 204 (format "card/%d/favorite" (u/the-id card))))

;; ## GET /api/card/:id/favorite
(deftest can-we-see-if-a-card-is-a-favorite--
  (is (= false
         (mt/with-temp Card [card]
           (with-cards-in-readable-collection card
             (fave? card))))))

(deftest favorite-test
  (testing "Can we favorite a Card?"
    (testing "POST /api/card/:id/favorite"
      (mt/with-temp Card [card]
        (with-cards-in-readable-collection card
          (is (= false
                 (fave? card)))
          (fave! card)
          (is (= true
                 (fave? card))))))))

(deftest unfavorite-test
  (testing "Can we unfavorite a Card?"
    (testing "DELETE /api/card/:id/favorite"
      (mt/with-temp Card [card]
        (with-cards-in-readable-collection card
          (is (= false
                 (fave? card)))
          (fave! card)
          (is (= true
                 (fave? card)))
          (unfave! card)
          (is (= false
                 (fave? card))))))))

;;; +----------------------------------------------------------------------------------------------------------------+
;;; |                                            CSV/JSON/XLSX DOWNLOADS                                             |
;;; +----------------------------------------------------------------------------------------------------------------+

;;; Test GET /api/card/:id/query/csv & GET /api/card/:id/json & GET /api/card/:id/query/xlsx **WITH PARAMETERS**
(def ^:private ^:const ^String encoded-params
  (json/generate-string [{:type   :category
                          :target [:variable [:template-tag :category]]
                          :value  2}]))

(deftest csv-download-test
  (testing "no parameters"
    (with-temp-native-card [_ card]
      (with-cards-in-readable-collection card
        (is (= ["COUNT(*)"
                "75"]
               (str/split-lines
                (mt/user-http-request :rasta :post 200 (format "card/%d/query/csv"
                                                               (u/the-id card)))))))))
  (testing "with-paramters"
    (with-temp-native-card-with-params [_ card]
      (with-cards-in-readable-collection card
        (is (= ["COUNT(*)"
                "8"]
               (str/split-lines
                (mt/user-http-request :rasta :post 200 (format "card/%d/query/csv?parameters=%s"
                                                               (u/the-id card) encoded-params)))))))))

(deftest json-download-test
  (testing "no parameters"
    (with-temp-native-card [_ card]
      (with-cards-in-readable-collection card
        (is (= [{(keyword "COUNT(*)") 75}]
               (mt/user-http-request :rasta :post 200 (format "card/%d/query/json" (u/the-id card))))))))
  (testing "with parameters"
    (with-temp-native-card-with-params [_ card]
      (with-cards-in-readable-collection card
        (is (= [{(keyword "COUNT(*)") 8}]
               (mt/user-http-request :rasta :post 200 (format "card/%d/query/json?parameters=%s"
                                                              (u/the-id card) encoded-params))))))))

(defn- parse-xlsx-results [results]
  (->> results
       ByteArrayInputStream.
       spreadsheet/load-workbook
       (spreadsheet/select-sheet "Query result")
       (spreadsheet/select-columns {:A :col})))

(deftest xlsx-download-test
  (testing "no parameters"
    (with-temp-native-card [_ card]
      (with-cards-in-readable-collection card
        (is (= [{:col "COUNT(*)"} {:col 75.0}]
               (parse-xlsx-results
                (mt/user-http-request :rasta :post 200 (format "card/%d/query/xlsx" (u/the-id card))
                                      {:request-options {:as :byte-array}})))))))
  (testing "with parameters"
    (with-temp-native-card-with-params [_ card]
      (with-cards-in-readable-collection card
        (is (= [{:col "COUNT(*)"} {:col 8.0}]
               (parse-xlsx-results
                (mt/user-http-request :rasta :post 200 (format "card/%d/query/xlsx?parameters=%s"
                                                               (u/the-id card) encoded-params)
                                      {:request-options {:as :byte-array}}))))))))

(deftest download-default-constraints-test
  (mt/with-temp Card [card {:dataset_query {:database   (mt/id)
                                            :type       :query
                                            :query      {:source-table (mt/id :venues)}
                                            :middleware {:add-default-userland-constraints? true
                                                         :userland-query?                   true}}}]
    (with-cards-in-readable-collection card
      (let [orig card-api/run-query-for-card-async]
        (with-redefs [card-api/run-query-for-card-async (fn [card-id export-format & options]
                                                          (apply orig card-id export-format
                                                                 :run (fn [{:keys [constraints]} _]
                                                                        {:constraints constraints})
                                                                 options))]
          (testing "Sanity check: this CSV download should not be subject to C O N S T R A I N T S"
            (is (= {:constraints nil}
                   (mt/user-http-request :rasta :post 200 (format "card/%d/query/csv" (u/the-id card))))))
          (with-redefs [constraints/default-query-constraints {:max-results 10, :max-results-bare-rows 10}]
            (testing (str "Downloading CSV/JSON/XLSX results shouldn't be subject to the default query constraints -- even "
                          "if the query comes in with `add-default-userland-constraints` (as will be the case if the query "
                          "gets saved from one that had it -- see #9831)")
              (is (= {:constraints nil}
                     (mt/user-http-request :rasta :post 200 (format "card/%d/query/csv" (u/the-id card))))))

            (testing (str "non-\"download\" queries should still get the default constraints (this also is a sanitiy "
                          "check to make sure the `with-redefs` in the test above actually works)")
              (is (= {:constraints {:max-results 10, :max-results-bare-rows 10}}
                     (mt/user-http-request :rasta :post 200 (format "card/%d/query" (u/the-id card))))))))))))


;;; +----------------------------------------------------------------------------------------------------------------+
;;; |                                                  COLLECTIONS                                                   |
;;; +----------------------------------------------------------------------------------------------------------------+

(deftest make-sure-we-can-create-a-card-and-specify-its--collection-id--at-the-same-time
  (mt/with-non-admin-groups-no-root-collection-perms
    (mt/with-temp Collection [collection]
      (perms/grant-collection-readwrite-permissions! (perms-group/all-users) collection)
      (mt/with-model-cleanup [Card]
        (let [card (mt/user-http-request :rasta :post 200 "card"
                                         (assoc (card-with-name-and-query)
                                                :collection_id (u/the-id collection)))]
          (= (db/select-one-field :collection_id Card :id (u/the-id card))
             (u/the-id collection)))))))

(deftest make-sure-we-card-creation-fails-if-we-try-to-set-a--collection-id--we-don-t-have-permissions-for
  (testing "POST /api/card"
    (testing "You must have permissions for the parent Collection to create a new Card in it"
      (mt/with-non-admin-groups-no-root-collection-perms
        (mt/with-temp Collection [collection]
          (mt/with-model-cleanup [Card]
            (is (= "You don't have permissions to do that."
                   (mt/user-http-request :rasta :post 403 "card"
                                         (assoc (card-with-name-and-query) :collection_id (u/the-id collection)))))))))))

(deftest set-card-collection-id-test
  (testing "Should be able to set the Collection ID of a Card in the Root Collection (i.e., `collection_id` is nil)"
    (mt/with-temp* [Card       [card]
                    Collection [collection]]
      (mt/user-http-request :crowberto :put 200 (str "card/" (u/the-id card)) {:collection_id (u/the-id collection)})
      (= (db/select-one-field :collection_id Card :id (u/the-id card))
         (u/the-id collection)))))

(deftest update-card-require-parent-perms-test
  (testing "Should require perms for the parent collection to change a Card's properties"
    (mt/with-non-admin-groups-no-root-collection-perms
      (mt/with-temp* [Collection [collection]
                      Card       [card       {:collection_id (u/the-id collection)}]]
        (is (= "You don't have permissions to do that."
               (mt/user-http-request :rasta :put 403 (str "card/" (u/the-id card))
                                     {:name "Number of Blueberries Consumed Per Month"})))))))

(deftest change-collection-permissions-test
  (testing "PUT /api/card/:id"
    (testing "\nChange the `collection_id` of a Card"
      (mt/with-non-admin-groups-no-root-collection-perms
        (mt/with-temp* [Collection [original-collection]
                        Collection [new-collection]
                        Card       [card                {:collection_id (u/the-id original-collection)}]]
          (letfn [(change-collection! [expected-status-code]
                    (mt/user-http-request :rasta :put expected-status-code (str "card/" (u/the-id card))
                                          {:collection_id (u/the-id new-collection)}))]
            (testing "requires write permissions for the new Collection"
              (is (= "You don't have permissions to do that."
                     (change-collection! 403))))

            (testing "requires write permissions for the current Collection"
              (perms/grant-collection-readwrite-permissions! (perms-group/all-users) new-collection)
              (is (= "You don't have permissions to do that."
                     (change-collection! 403))))

            (testing "Should be able to change it once you have perms for both collections"
              (perms/grant-collection-readwrite-permissions! (perms-group/all-users) original-collection)
              (change-collection! 200)
              (is (= (db/select-one-field :collection_id Card :id (u/the-id card))
                     (u/the-id new-collection))))))))))


;;; ------------------------------ Bulk Collections Update (POST /api/card/collections) ------------------------------

(defn- collection-names
  "Given a sequences of `cards-or-card-ids`, return a corresponding sequence of names of the Collection each Card is
  in."
  [cards-or-card-ids]
  (when (seq cards-or-card-ids)
    (let [cards               (db/select [Card :collection_id] :id [:in (map u/the-id cards-or-card-ids)])
          collection-ids      (set (filter identity (map :collection_id cards)))
          collection-id->name (when (seq collection-ids)
                                (db/select-id->field :name Collection :id [:in collection-ids]))]
      (for [card cards]
        (get collection-id->name (:collection_id card))))))

(defn- POST-card-collections!
  "Update the Collection of `cards-or-card-ids` via the `POST /api/card/collections` endpoint using `username`; return
  the response of this API request and the latest Collection IDs from the database."
  [username expected-status-code collection-or-collection-id-or-nil cards-or-card-ids]
  (array-map
   :response
   (mt/user-http-request username :post expected-status-code "card/collections"
                         {:collection_id (when collection-or-collection-id-or-nil
                                           (u/the-id collection-or-collection-id-or-nil))
                          :card_ids      (map u/the-id cards-or-card-ids)})

   :collections
   (collection-names cards-or-card-ids)))

(deftest test-that-we-can-bulk-move-some-cards-with-no-collection-into-a-collection
  (mt/with-temp* [Collection [collection {:name "Pog Collection"}]
                  Card       [card-1]
                  Card       [card-2]]
    (is (= {:response    {:status "ok"}
            :collections ["Pog Collection"
                          "Pog Collection"]}
           (POST-card-collections! :crowberto 200 collection [card-1 card-2])))))

(deftest test-that-we-can-bulk-move-some-cards-from-one-collection-to-another
  (mt/with-temp* [Collection [old-collection {:name "Old Collection"}]
                  Collection [new-collection {:name "New Collection"}]
                  Card       [card-1         {:collection_id (u/the-id old-collection)}]
                  Card       [card-2         {:collection_id (u/the-id old-collection)}]]
    (is (= {:response    {:status "ok"}
            :collections ["New Collection" "New Collection"]}
           (POST-card-collections! :crowberto 200 new-collection [card-1 card-2])))))

(deftest test-that-we-can-bulk-remove-some-cards-from-a-collection
  (mt/with-temp* [Collection [collection]
                  Card       [card-1     {:collection_id (u/the-id collection)}]
                  Card       [card-2     {:collection_id (u/the-id collection)}]]
    (is (= {:response    {:status "ok"}
            :collections [nil nil]}
           (POST-card-collections! :crowberto 200 nil [card-1 card-2])))))

(deftest check-that-we-aren-t-allowed-to-move-cards-if-we-don-t-have-permissions-for-destination-collection
  (mt/with-non-admin-groups-no-root-collection-perms
    (mt/with-temp* [Collection [collection]
                    Card       [card-1]
                    Card       [card-2]]
      (is (= {:response    "You don't have permissions to do that."
              :collections [nil nil]}
             (POST-card-collections! :rasta 403 collection [card-1 card-2]))))))

(deftest check-that-we-aren-t-allowed-to-move-cards-if-we-don-t-have-permissions-for-source-collection
  (mt/with-non-admin-groups-no-root-collection-perms
    (mt/with-temp* [Collection [collection {:name "Horseshoe Collection"}]
                    Card       [card-1     {:collection_id (u/the-id collection)}]
                    Card       [card-2     {:collection_id (u/the-id collection)}]]
      (is (= {:response    "You don't have permissions to do that."
              :collections ["Horseshoe Collection" "Horseshoe Collection"]}
             (POST-card-collections! :rasta 403 nil [card-1 card-2]))))))

(deftest check-that-we-aren-t-allowed-to-move-cards-if-we-don-t-have-permissions-for-the-card
  (mt/with-non-admin-groups-no-root-collection-perms
    (mt/with-temp* [Collection [collection]
                    Database   [database]
                    Table      [table      {:db_id (u/the-id database)}]
                    Card       [card-1     {:dataset_query (mbql-count-query (u/the-id database) (u/the-id table))}]
                    Card       [card-2     {:dataset_query (mbql-count-query (u/the-id database) (u/the-id table))}]]
      (perms/revoke-permissions! (perms-group/all-users) (u/the-id database))
      (perms/grant-collection-readwrite-permissions! (perms-group/all-users) collection)
      (is (= {:response    "You don't have permissions to do that."
              :collections [nil nil]}
             (POST-card-collections! :rasta 403 collection [card-1 card-2]))))))

;; Test that we can bulk move some Cards from one collection to another, while updating the collection position of the
;; old collection and the new collection
(deftest bulk-move-cards
  (mt/with-temp* [Collection [{coll-id-1 :id}      {:name "Old Collection"}]
                  Collection [{coll-id-2 :id
                               :as new-collection} {:name "New Collection"}]
                  Card       [card-a               {:name "a", :collection_id coll-id-1, :collection_position 1}]
                  Card       [card-b               {:name "b", :collection_id coll-id-1, :collection_position 2}]
                  Card       [card-c               {:name "c", :collection_id coll-id-1, :collection_position 3}]
                  Card       [card-d               {:name "d", :collection_id coll-id-2, :collection_position 1}]
                  Card       [card-e               {:name "e", :collection_id coll-id-2, :collection_position 2}]
                  Card       [card-f               {:name "f", :collection_id coll-id-2, :collection_position 3}]]
    (is (= {:response    {:status "ok"}
            :collections ["New Collection" "New Collection"]}
           (POST-card-collections! :crowberto 200 new-collection [card-a card-b])))
    (is (= {"a" 4                       ;-> Moved to the new collection, gets the first slot available
            "b" 5
            "c" 1                       ;-> With a and b no longer in the collection, c is first
            "d" 1                       ;-> Existing cards in new collection are untouched and position unchanged
            "e" 2
            "f" 3}
           (merge (name->position (mt/user-http-request :crowberto :get 200 (format "collection/%s/items" coll-id-1)
                                                        :model "card" :archived "false"))
                  (name->position (mt/user-http-request :crowberto :get 200 (format "collection/%s/items" coll-id-2)
                                                        :model "card" :archived "false")))))))

(deftest moving-a-card-without-a-collection-position-keeps-the-collection-position-nil
  (mt/with-temp* [Collection [{coll-id-1 :id}      {:name "Old Collection"}]
                  Collection [{coll-id-2 :id
                               :as new-collection} {:name "New Collection"}]
                  Card       [card-a               {:name "a", :collection_id coll-id-1}]
                  Card       [card-b               {:name "b", :collection_id coll-id-2, :collection_position 1}]
                  Card       [card-c               {:name "c", :collection_id coll-id-2, :collection_position 2}]]
    (is (= {:response    {:status "ok"}
            :collections ["New Collection" "New Collection"]}
           (POST-card-collections! :crowberto 200 new-collection [card-a card-b])))
    (is (= {"a" nil
            "b" 1
            "c" 2}
           (merge (name->position (mt/user-http-request :crowberto :get 200 (format "collection/%s/items" coll-id-1)
                                                        :model "card" :archived "false"))
                  (name->position (mt/user-http-request :crowberto :get 200 (format "collection/%s/items" coll-id-2)
                                                        :model "card" :archived "false")))))))

;;; +----------------------------------------------------------------------------------------------------------------+
;;; |                                            PUBLIC SHARING ENDPOINTS                                            |
;;; +----------------------------------------------------------------------------------------------------------------+

(defn- shared-card []
  {:public_uuid       (str (UUID/randomUUID))
   :made_public_by_id (mt/user->id :crowberto)})

(deftest share-card-test
  (testing "POST /api/card/:id/public_link"
    (mt/with-temporary-setting-values [enable-public-sharing true]
      (mt/with-temp Card [card]
        (let [{uuid :uuid} (mt/user-http-request :crowberto :post 200 (format "card/%d/public_link" (u/the-id card)))]
          (is (= true
                 (boolean (db/exists? Card :id (u/the-id card), :public_uuid uuid)))))))))

(deftest share-card-preconditions-test
  (testing "POST /api/card/:id/public_link"
    (testing "Public sharing has to be enabled to share a Card"
      (mt/with-temporary-setting-values [enable-public-sharing false]
        (mt/with-temp Card [card]
          (is (= "Public sharing is not enabled."
                 (mt/user-http-request :crowberto :post 400 (format "card/%d/public_link" (u/the-id card))))))))

    (mt/with-temporary-setting-values [enable-public-sharing true]
      (testing "Have to be an admin to share a Card"
        (mt/with-temp Card [card]
          (is (= "You don't have permissions to do that."
                 (mt/user-http-request :rasta :post 403 (format "card/%d/public_link" (u/the-id card)))))))

      (testing "Cannot share an archived Card"
        (mt/with-temp Card [card {:archived true}]
          (is (= {:message "The object has been archived.", :error_code "archived"}
                 (mt/user-http-request :crowberto :post 404 (format "card/%d/public_link" (u/the-id card)))))))

      (testing "Cannot share a Card that doesn't exist"
        (is (= "Not found."
               (mt/user-http-request :crowberto :post 404 (format "card/%d/public_link" Integer/MAX_VALUE))))))))

(deftest share-already-shared-card-test
  (testing "POST /api/card/:id/public_link"
    (testing "Attempting to share a Card that's already shared should return the existing public UUID"
      (mt/with-temporary-setting-values [enable-public-sharing true]
        (mt/with-temp Card [card (shared-card)]
          (= (:public_uuid card)
             (:uuid (mt/user-http-request :crowberto :post 200 (format "card/%d/public_link" (u/the-id card))))))))))

(deftest unshare-card-test
  (testing "DELETE /api/card/:id/public_link"
    (mt/with-temporary-setting-values [enable-public-sharing true]
      (mt/with-temp Card [card (shared-card)]
        (mt/user-http-request :crowberto :delete 204 (format "card/%d/public_link" (u/the-id card)))
        (is (= false
               (db/exists? Card :id (u/the-id card), :public_uuid (:public_uuid card))))))))

(deftest unshare-card-preconditions-test
  (testing "DELETE /api/card/:id/public_link\n"
    (mt/with-temporary-setting-values [enable-public-sharing true]
      (testing "Endpoint should return 404 if Card isn't shared"
        (mt/with-temp Card [card]
          (is (= "Not found."
                 (mt/user-http-request :crowberto :delete 404 (format "card/%d/public_link" (u/the-id card)))))))

      (testing "You have to be an admin to unshare a Card"
        (mt/with-temp Card [card (shared-card)]
          (is (= "You don't have permissions to do that."
                 (mt/user-http-request :rasta :delete 403 (format "card/%d/public_link" (u/the-id card)))))))

      (testing "Endpoint should 404 if Card doesn't exist"
        (is (= "Not found."
               (mt/user-http-request :crowberto :delete 404 (format "card/%d/public_link" Integer/MAX_VALUE))))))))

(deftest test-that-we-can-fetch-a-list-of-publicly-accessible-cards
  (testing "GET /api/card/public"
    (mt/with-temporary-setting-values [enable-public-sharing true]
      (mt/with-temp Card [card (shared-card)]
        (is (= [{:name true, :id true, :public_uuid true}]
               (for [card (mt/user-http-request :crowberto :get 200 "card/public")]
                 (m/map-vals boolean (select-keys card [:name :id :public_uuid])))))))))

(deftest test-that-we-can-fetch-a-list-of-embeddable-cards
  (testing "GET /api/card/embeddable"
    (mt/with-temporary-setting-values [enable-embedding true]
      (mt/with-temp Card [card {:enable_embedding true}]
        (is (= [{:name true, :id true}]
               (for [card (mt/user-http-request :crowberto :get 200 "card/embeddable")]
                 (m/map-vals boolean (select-keys card [:name :id])))))))))

(deftest test-related-recommended-entities
  (mt/with-temp Card [card]
    (is (schema= {:table             s/Any
                  :metrics           s/Any
                  :segments          s/Any
                  :dashboard-mates   s/Any
                  :similar-questions s/Any
                  :canonical-metric  s/Any
                  :dashboards        s/Any
                  :collections       s/Any}
                 (mt/user-http-request :crowberto :get 200 (format "card/%s/related" (u/the-id card)))))))

(deftest pivot-card-test
  (mt/test-drivers pivots/applicable-drivers
    (mt/dataset sample-dataset
      (testing "POST /api/card/pivot/:card-id/query"
        (mt/with-temp Card [card (pivots/pivot-card)]
          (let [result (mt/user-http-request :rasta :post 202 (format "card/pivot/%d/query" (u/the-id card)))
                rows   (mt/rows result)]
            (is (= 1144 (:row_count result)))
            (is (= "completed" (:status result)))
            (is (= 6 (count (get-in result [:data :cols]))))
            (is (= 1144 (count rows)))

            (is (= ["AK" "Affiliate" "Doohickey" 0 18 81] (first rows)))
            (is (= ["MS" "Organic" "Gizmo" 0 16 42] (nth rows 445)))
            (is (= [nil nil nil 7 18760 69540] (last rows)))))))))<|MERGE_RESOLUTION|>--- conflicted
+++ resolved
@@ -395,7 +395,7 @@
       (mt/with-temp Collection [collection]
         (perms/grant-collection-readwrite-permissions! (perms-group/all-users) collection)
         ;; shouldn't actually need to run the query
-        (mt/throw-if-called sql-jdbc.execute/execute-query!
+        (mt/throw-if-called sql-jdbc.execute/execute-statement!
           (mt/with-model-cleanup [Card]
             ;; create a card with the metadata
             (mt/user-http-request :rasta :post 200 "card"
@@ -424,7 +424,7 @@
           (perms/grant-collection-readwrite-permissions! (perms-group/all-users) collection)
           (mt/with-model-cleanup [Card]
             ;; should NOT need to run the query again
-            (mt/throw-if-called sql-jdbc.execute/execute-query!
+            (mt/throw-if-called sql-jdbc.execute/execute-statement!
               (mt/user-http-request :rasta :post 200 "card"
                                     (assoc (card-with-name-and-query card-name)
                                            :collection_id      (u/the-id collection)
@@ -457,14 +457,10 @@
               (with-redefs [sql-jdbc.execute/execute-statement!
                             (fn [driver stmt sql]
                               (reset! sql-result sql)
-<<<<<<< HEAD
-                              (orig driver conn sql params))
+                              (orig driver stmt sql))
                             ;; make `query->expected-cols` stop working so we're FORCED to run the query to get cols
                             ;; (as if this was a NATIVE query)
                             qp/query->expected-cols (fn [_] (throw (ex-info "OOPS" {})))]
-=======
-                              (orig driver stmt sql))]
->>>>>>> 6b8ddc84
                 ;; create a card with the metadata
                 (mt/user-http-request :rasta :post 200 "card"
                                       (assoc (card-with-name-and-query card-name)
@@ -659,7 +655,7 @@
     (mt/with-temp Card [card]
       (with-cards-in-writeable-collection card
         ;; update the Card's query
-        (mt/throw-if-called sql-jdbc.execute/execute-query!
+        (mt/throw-if-called sql-jdbc.execute/execute-statement!
           (mt/user-http-request :rasta :put 200 (str "card/" (u/the-id card))
                                 {:dataset_query     (mbql-count-query)
                                  :result_metadata   metadata
@@ -967,7 +963,9 @@
                              :visualization_settings {:graph.goal_value 10}}
             :expected-email "the question was edited by Rasta Toucan"
             :f              (fn [{:keys [card]}]
-                              (mt/user-http-request :rasta :put 200 (str "card/" (u/the-id card)) {:visualization_settings {:something "else"}}))}
+                              (mt/user-http-request
+                               :rasta :put 200 (str "card/" (u/the-id card))
+                               {:visualization_settings {:something "else"}}))}
            {:message        "Adding an additional breakout will cause the alert to be removed"
             :card           {:display                :line
                              :visualization_settings {:graph.goal_value 10}
@@ -976,13 +974,15 @@
                                                       [:query :breakout]
                                                       [[:field
                                                         (mt/id :checkins :date)
-                                                        {:temporal-unit :hour}]])}
+                                                        {:temporal-unit :day}]])}
             :expected-email "the question was edited by Crowberto Corv"
             :f              (fn [{:keys [card]}]
                               (mt/user-http-request :crowberto :put 200 (str "card/" (u/the-id card))
-                                                    {:dataset_query (assoc-in (mbql-count-query (mt/id) (mt/id :checkins))
-                                                                              [:query :breakout] [[:datetime-field (mt/id :checkins :date) "hour"]
-                                                                                                  [:datetime-field (mt/id :checkins :date) "minute"]])}))}]]
+                                                    {:dataset_query
+                                                     (assoc-in (mbql-count-query (mt/id) (mt/id :checkins))
+                                                               [:query :breakout]
+                                                               [[:field (mt/id :checkins :date) {:temporal-unit :day}]
+                                                                [:field (mt/id :checkins :date) {:temporal-unit :week}]])}))}]]
     (testing message
       (mt/with-temp* [Card                  [card  card]
                       Pulse                 [pulse {:alert_condition  "rows"
@@ -1003,13 +1003,13 @@
             (u/with-timeout 5000
               (mt/with-expected-messages 2
                 (f {:card card})))
-            (is (= (merge (crowberto-alert-not-working {expected-email true})
-                          (rasta-alert-not-working     {expected-email true}))
-                   (mt/regex-email-bodies (re-pattern expected-email)))
-                (format "Email containing %s should have been sent to Crowberto and Rasta" (pr-str expected-email)))
-            (is (= nil
-                   (Pulse (u/the-id pulse)))
-                "Alert should have been deleted")))))))
+            (testing (format "Email containing %s should have been sent to Crowberto and Rasta" (pr-str expected-email))
+              (is (= (merge (crowberto-alert-not-working {expected-email true})
+                            (rasta-alert-not-working     {expected-email true}))
+                     (mt/regex-email-bodies (re-pattern expected-email)))))
+            (testing "Alert should have been deleted"
+              (is (= nil
+                     (Pulse (u/the-id pulse)))))))))))
 
 (deftest changing-the-display-type-from-line-to-area-bar-is-fine-and-doesnt-delete-the-alert
   (is (= {:emails-1 {}
