--- conflicted
+++ resolved
@@ -74,17 +74,11 @@
 ;; Native queries don't know what the associated Fields are for the results, we need to compute the fingerprints, but
 ;; they should sill be the same except for some of the optimizations we do when we have all the information.
 (expect
-<<<<<<< HEAD
   (update mutil/venue-fingerprints :category_id assoc :type {:type/Number {:min 2.0, :max 74.0, :avg 29.98, :q1 7.0, :q3 49.0}})
-  (tt/with-temp Card [card {:dataset_query   {:database (data/id)
-                                              :type     :native
-                                              :native   {:query "select * from venues"}}}]
-=======
-  (update mutil/venue-fingerprints :category_id assoc :type {:type/Number {:min 2.0, :max 74.0, :avg 29.98}})
   (tt/with-temp Card [card {:dataset_query {:database (data/id)
                                             :type     :native
                                             :native   {:query "select * from venues"}}}]
->>>>>>> 76ea4e50
+
     (name->fingerprints
      (query->result-metadata (query-for-card card)))))
 
